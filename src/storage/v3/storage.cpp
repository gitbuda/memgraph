--- conflicted
+++ resolved
@@ -62,11 +62,7 @@
                             std::optional<VertexAccessor> *vertex, Transaction *tx, View view, Indices *indices,
                             Constraints *constraints, Config::Items config, const SchemaValidator &schema_validator) {
   while (it != end) {
-<<<<<<< HEAD
-    *vertex = VertexAccessor::Create(&it->vertex, tx, indices, constraints, config, view);
-=======
-    *vertex = VertexAccessor::Create(&*it, tx, indices, constraints, config, schema_validator, view);
->>>>>>> 5012824e
+    *vertex = VertexAccessor::Create(&it->vertex, tx, indices, constraints, config, schema_validator, view);
     if (!*vertex) {
       ++it;
       continue;
@@ -485,14 +481,9 @@
   auto [it, inserted] = acc.insert({Vertex{Gid::FromUint(gid), delta}});
   MG_ASSERT(inserted, "The vertex must be inserted here!");
   MG_ASSERT(it != acc.end(), "Invalid Vertex accessor!");
-<<<<<<< HEAD
   delta->prev.Set(&it->vertex);
-  return {&it->vertex, &transaction_, &storage_->indices_, &storage_->constraints_, config_};
-=======
-
-  delta->prev.Set(&*it);
-  return {&*it, &transaction_, &storage_->indices_, &storage_->constraints_, config_, storage_->schema_validator_};
->>>>>>> 5012824e
+  return {
+      &it->vertex, &transaction_, &storage_->indices_, &storage_->constraints_, config_, storage_->schema_validator_};
 }
 
 // TODO Remove when replication is fixed
@@ -508,18 +499,12 @@
                              std::memory_order_release);
   auto acc = storage_->vertices_.access();
   auto *delta = CreateDeleteObjectDelta(&transaction_);
-<<<<<<< HEAD
   auto [it, inserted] = acc.insert({Vertex{gid, delta}});
   MG_ASSERT(inserted, "The vertex must be inserted here!");
   MG_ASSERT(it != acc.end(), "Invalid Vertex accessor!");
   delta->prev.Set(&it->vertex);
-  return {&it->vertex, &transaction_, &storage_->indices_, &storage_->constraints_, config_};
-=======
-  auto [it, inserted] = acc.insert(Vertex{gid});
-  MG_ASSERT(inserted, "The vertex must be inserted here!");
-  MG_ASSERT(it != acc.end(), "Invalid Vertex accessor!");
-  delta->prev.Set(&*it);
-  return {&*it, &transaction_, &storage_->indices_, &storage_->constraints_, config_, storage_->schema_validator_};
+  return {
+      &it->vertex, &transaction_, &storage_->indices_, &storage_->constraints_, config_, storage_->schema_validator_};
 }
 
 ResultSchema<VertexAccessor> Storage::Accessor::CreateVertexAndValidate(
@@ -533,13 +518,13 @@
   auto gid = storage_->vertex_id_.fetch_add(1, std::memory_order_acq_rel);
   auto acc = storage_->vertices_.access();
   auto *delta = CreateDeleteObjectDelta(&transaction_);
-  auto [it, inserted] = acc.insert(Vertex{Gid::FromUint(gid), delta, primary_label});
+  auto [it, inserted] = acc.insert({Vertex{Gid::FromUint(gid), delta, primary_label}});
   MG_ASSERT(inserted, "The vertex must be inserted here!");
   MG_ASSERT(it != acc.end(), "Invalid Vertex accessor!");
-  delta->prev.Set(&*it);
+  delta->prev.Set(&it->vertex);
 
   auto va = VertexAccessor{
-      &*it, &transaction_, &storage_->indices_, &storage_->constraints_, config_, storage_->schema_validator_};
+      &it->vertex, &transaction_, &storage_->indices_, &storage_->constraints_, config_, storage_->schema_validator_};
   for (const auto label : labels) {
     const auto maybe_error = va.AddLabel(label);
     if (maybe_error.HasError()) {
@@ -554,21 +539,14 @@
     }
   }
   return va;
->>>>>>> 5012824e
 }
 
 std::optional<VertexAccessor> Storage::Accessor::FindVertex(Gid gid, View view) {
   auto acc = storage_->vertices_.access();
   auto it = acc.find(std::vector{PropertyValue{gid.AsInt()}});
   if (it == acc.end()) return std::nullopt;
-<<<<<<< HEAD
   return VertexAccessor::Create(&it->vertex, &transaction_, &storage_->indices_, &storage_->constraints_, config_,
-                                view);
-  return {};
-=======
-  return VertexAccessor::Create(&*it, &transaction_, &storage_->indices_, &storage_->constraints_, config_,
                                 storage_->schema_validator_, view);
->>>>>>> 5012824e
 }
 
 Result<std::optional<VertexAccessor>> Storage::Accessor::DeleteVertex(VertexAccessor *vertex) {
