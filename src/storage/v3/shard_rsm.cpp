// Copyright 2022 Memgraph Ltd.
//
// Use of this software is governed by the Business Source License
// included in the file licenses/BSL.txt; by using this file, you agree to be bound by the terms of the Business Source
// License, and you may not use this file except in compliance with the Business Source License.
//
// As of the Change Date specified in that file, in accordance with
// the Business Source License, use of this software will be governed
// by the Apache License, Version 2.0, included in the file
// licenses/APL.txt.

#include <algorithm>
#include <functional>
#include <iterator>
#include <optional>
#include <unordered_set>
#include <utility>

#include "parser/opencypher/parser.hpp"
#include "query/v2/requests.hpp"
#include "storage/v2/vertex.hpp"
#include "storage/v2/view.hpp"
#include "storage/v3/bindings/ast/ast.hpp"
#include "storage/v3/bindings/cypher_main_visitor.hpp"
#include "storage/v3/bindings/db_accessor.hpp"
#include "storage/v3/bindings/eval.hpp"
#include "storage/v3/bindings/frame.hpp"
#include "storage/v3/bindings/pretty_print_ast_to_original_expression.hpp"
#include "storage/v3/bindings/symbol_generator.hpp"
#include "storage/v3/bindings/symbol_table.hpp"
#include "storage/v3/bindings/typed_value.hpp"
#include "storage/v3/expr.hpp"
#include "storage/v3/id_types.hpp"
#include "storage/v3/key_store.hpp"
#include "storage/v3/property_value.hpp"
#include "storage/v3/request_helper.hpp"
#include "storage/v3/result.hpp"
#include "storage/v3/schemas.hpp"
#include "storage/v3/shard.hpp"
#include "storage/v3/shard_rsm.hpp"
#include "storage/v3/value_conversions.hpp"
#include "storage/v3/vertex_accessor.hpp"
#include "storage/v3/vertex_id.hpp"
#include "storage/v3/view.hpp"
#include "utils/logging.hpp"

namespace memgraph::storage::v3 {
using msgs::Label;
using msgs::PropertyId;
using msgs::Value;

using conversions::ConvertPropertyMap;
using conversions::ConvertPropertyVector;
using conversions::ConvertValueVector;
using conversions::FromMap;
using conversions::FromPropertyValueToValue;
using conversions::ToMsgsVertexId;
using conversions::ToPropertyValue;

<<<<<<< HEAD
namespace {
namespace msgs = msgs;

using AllEdgePropertyDataStructure = std::map<PropertyId, msgs::Value>;
using SpecificEdgePropertyDataStructure = std::vector<msgs::Value>;

using AllEdgeProperties = std::tuple<msgs::VertexId, msgs::Gid, AllEdgePropertyDataStructure>;
using SpecificEdgeProperties = std::tuple<msgs::VertexId, msgs::Gid, SpecificEdgePropertyDataStructure>;

using SpecificEdgePropertiesVector = std::vector<SpecificEdgeProperties>;
using AllEdgePropertiesVector = std::vector<AllEdgeProperties>;

using EdgeAccessors = std::vector<storage::v3::EdgeAccessor>;

using EdgeFiller =
    std::function<ShardResult<void>(const EdgeAccessor &edge, bool is_in_edge, msgs::ExpandOneResultRow &result_row)>;
using EdgeUniquenessFunction = std::function<EdgeAccessors(EdgeAccessors &&, msgs::EdgeDirection)>;

struct VertexIdCmpr {
  bool operator()(const storage::v3::VertexId *lhs, const storage::v3::VertexId *rhs) const { return *lhs < *rhs; }
};

std::vector<std::pair<PropertyId, PropertyValue>> ConvertPropertyMap(
    std::vector<std::pair<PropertyId, Value>> &&properties) {
  std::vector<std::pair<PropertyId, PropertyValue>> ret;
  ret.reserve(properties.size());

  std::transform(std::make_move_iterator(properties.begin()), std::make_move_iterator(properties.end()),
                 std::back_inserter(ret), [](std::pair<PropertyId, Value> &&property) {
                   return std::make_pair(property.first, ToPropertyValue(std::move(property.second)));
                 });

  return ret;
}

std::vector<std::pair<PropertyId, Value>> FromMap(const std::map<PropertyId, Value> &properties) {
  std::vector<std::pair<PropertyId, Value>> ret;
  ret.reserve(properties.size());

  std::transform(properties.begin(), properties.end(), std::back_inserter(ret),
                 [](const auto &property) { return std::make_pair(property.first, property.second); });

  return ret;
}

std::optional<std::map<PropertyId, Value>> CollectSpecificPropertiesFromAccessor(const VertexAccessor &acc,
                                                                                 const std::vector<PropertyId> &props,
                                                                                 View view) {
  std::map<PropertyId, Value> ret;

  for (const auto &prop : props) {
    auto result = acc.GetProperty(prop, view);
    if (result.HasError()) {
      spdlog::debug("Encountered an Error while trying to get a vertex property.");
      return std::nullopt;
    }
    auto &value = result.GetValue();
    ret.emplace(std::make_pair(prop, FromPropertyValueToValue(std::move(value))));
  }

  return ret;
}

std::optional<std::map<PropertyId, Value>> PrimaryKeysFromAccessor(const VertexAccessor &acc, View view,
                                                                   const Schemas::Schema *schema) {
  std::map<PropertyId, Value> ret;
  auto props = acc.Properties(view);
  auto maybe_pk = acc.PrimaryKey(view);
  if (maybe_pk.HasError()) {
    spdlog::debug("Encountered an error while trying to get vertex primary key.");
    return std::nullopt;
  }
  auto &pk = maybe_pk.GetValue();
  MG_ASSERT(schema->second.size() == pk.size(), "PrimaryKey size does not match schema!");
  for (size_t i{0}; i < schema->second.size(); ++i) {
    ret.emplace(schema->second[i].property_id, FromPropertyValueToValue(std::move(pk[i])));
  }

  return ret;
}

std::optional<std::map<PropertyId, Value>> CollectAllPropertiesFromAccessor(const VertexAccessor &acc, View view,
                                                                            const Schemas::Schema *schema) {
  std::map<PropertyId, Value> ret;
  auto props = acc.Properties(view);
  if (props.HasError()) {
    spdlog::debug("Encountered an error while trying to get vertex properties.");
    return std::nullopt;
  }

  auto &properties = props.GetValue();
  std::transform(properties.begin(), properties.end(), std::inserter(ret, ret.begin()),
                 [](std::pair<const PropertyId, PropertyValue> &pair) {
                   return std::make_pair(pair.first, FromPropertyValueToValue(std::move(pair.second)));
                 });
  properties.clear();

  auto pks = PrimaryKeysFromAccessor(acc, view, schema);
  if (pks) {
    ret.merge(*pks);
  }

  return ret;
}

bool FilterOnVertex(DbAccessor &dba, const storage::v3::VertexAccessor &v_acc, const std::vector<std::string> &filters,
                    const std::string_view node_name) {
  return std::ranges::all_of(filters, [&node_name, &dba, &v_acc](const auto &filter_expr) {
    auto res = ComputeExpression(dba, v_acc, std::nullopt, filter_expr, node_name, "");
    return res.IsBool() && res.ValueBool();
  });
}

std::vector<TypedValue> EvaluateVertexExpressions(DbAccessor &dba, const VertexAccessor &v_acc,
                                                  const std::vector<std::string> &expressions,
                                                  std::string_view node_name) {
  std::vector<TypedValue> evaluated_expressions;
  evaluated_expressions.reserve(expressions.size());

  std::transform(expressions.begin(), expressions.end(), std::back_inserter(evaluated_expressions),
                 [&dba, &v_acc, &node_name](const auto &expression) {
                   return ComputeExpression(dba, v_acc, std::nullopt, expression, node_name, "");
                 });

  return evaluated_expressions;
}

ShardResult<std::vector<msgs::Label>> FillUpSourceVertexSecondaryLabels(const std::optional<VertexAccessor> &v_acc,
                                                                        const msgs::ExpandOneRequest &req) {
  auto secondary_labels = v_acc->Labels(View::NEW);
  if (secondary_labels.HasError()) {
    spdlog::debug("Encountered an error while trying to get the secondary labels of a vertex. Transaction id: {}",
                  req.transaction_id.logical_id);
    return secondary_labels.GetError();
  }

  auto &sec_labels = secondary_labels.GetValue();
  std::vector<msgs::Label> msgs_secondary_labels;
  msgs_secondary_labels.reserve(sec_labels.size());

  std::transform(sec_labels.begin(), sec_labels.end(), std::back_inserter(msgs_secondary_labels),
                 [](auto label_id) { return msgs::Label{.id = label_id}; });

  return msgs_secondary_labels;
}

ShardResult<std::map<PropertyId, Value>> FillUpSourceVertexProperties(const std::optional<VertexAccessor> &v_acc,
                                                                      const msgs::ExpandOneRequest &req,
                                                                      storage::v3::View view,
                                                                      const Schemas::Schema *schema) {
  std::map<PropertyId, Value> src_vertex_properties;

  if (!req.src_vertex_properties) {
    auto props = v_acc->Properties(View::NEW);
    if (props.HasError()) {
      spdlog::debug("Encountered an error while trying to access vertex properties. Transaction id: {}",
                    req.transaction_id.logical_id);
      return props.GetError();
    }

    for (auto &[key, val] : props.GetValue()) {
      src_vertex_properties.insert(std::make_pair(key, FromPropertyValueToValue(std::move(val))));
    }
    auto pks = PrimaryKeysFromAccessor(*v_acc, view, schema);
    if (pks) {
      src_vertex_properties.merge(*pks);
    }

  } else if (req.src_vertex_properties.value().empty()) {
    // NOOP
  } else {
    for (const auto &prop : req.src_vertex_properties.value()) {
      auto prop_val = v_acc->GetProperty(prop, View::OLD);
      if (prop_val.HasError()) {
        spdlog::debug("Encountered an error while trying to access vertex properties. Transaction id: {}",
                      req.transaction_id.logical_id);
        return prop_val.GetError();
      }
      src_vertex_properties.insert(std::make_pair(prop, FromPropertyValueToValue(std::move(prop_val.GetValue()))));
    }
  }

  return src_vertex_properties;
}

ShardResult<std::array<std::vector<EdgeAccessor>, 2>> FillUpConnectingEdges(
    const std::optional<VertexAccessor> &v_acc, const msgs::ExpandOneRequest &req,
    const EdgeUniquenessFunction &maybe_filter_based_on_edge_uniquness) {
  std::vector<EdgeTypeId> edge_types{};
  edge_types.reserve(req.edge_types.size());
  std::transform(req.edge_types.begin(), req.edge_types.end(), std::back_inserter(edge_types),
                 [](const msgs::EdgeType &edge_type) { return edge_type.id; });

  std::vector<EdgeAccessor> in_edges;
  std::vector<EdgeAccessor> out_edges;

  switch (req.direction) {
    case msgs::EdgeDirection::OUT: {
      auto out_edges_result = v_acc->OutEdges(View::NEW, edge_types);
      if (out_edges_result.HasError()) {
        spdlog::debug("Encountered an error while trying to get out-going EdgeAccessors. Transaction id: {}",
                      req.transaction_id.logical_id);
        return out_edges_result.GetError();
      }
      out_edges =
          maybe_filter_based_on_edge_uniquness(std::move(out_edges_result.GetValue()), msgs::EdgeDirection::OUT);
      break;
    }
    case msgs::EdgeDirection::IN: {
      auto in_edges_result = v_acc->InEdges(View::NEW, edge_types);
      if (in_edges_result.HasError()) {
        spdlog::debug(
            "Encountered an error while trying to get in-going EdgeAccessors. Transaction id: {}"[req.transaction_id
                                                                                                      .logical_id]);
        return in_edges_result.GetError();
      }
      in_edges = maybe_filter_based_on_edge_uniquness(std::move(in_edges_result.GetValue()), msgs::EdgeDirection::IN);
      break;
    }
    case msgs::EdgeDirection::BOTH: {
      auto in_edges_result = v_acc->InEdges(View::NEW, edge_types);
      if (in_edges_result.HasError()) {
        spdlog::debug("Encountered an error while trying to get in-going EdgeAccessors. Transaction id: {}",
                      req.transaction_id.logical_id);
        return in_edges_result.GetError();
      }
      in_edges = maybe_filter_based_on_edge_uniquness(std::move(in_edges_result.GetValue()), msgs::EdgeDirection::IN);
      auto out_edges_result = v_acc->OutEdges(View::NEW, edge_types);
      if (out_edges_result.HasError()) {
        spdlog::debug("Encountered an error while trying to get out-going EdgeAccessors. Transaction id: {}",
                      req.transaction_id.logical_id);
        return out_edges_result.GetError();
      }
      out_edges =
          maybe_filter_based_on_edge_uniquness(std::move(out_edges_result.GetValue()), msgs::EdgeDirection::OUT);
      break;
    }
  }
  return std::array<std::vector<EdgeAccessor>, 2>{in_edges, out_edges};
}

using AllEdgePropertyDataStructure = std::map<PropertyId, msgs::Value>;
using SpecificEdgePropertyDataStructure = std::vector<msgs::Value>;

using AllEdgeProperties = std::tuple<msgs::VertexId, msgs::Gid, AllEdgePropertyDataStructure>;
using SpecificEdgeProperties = std::tuple<msgs::VertexId, msgs::Gid, SpecificEdgePropertyDataStructure>;

using SpecificEdgePropertiesVector = std::vector<SpecificEdgeProperties>;
using AllEdgePropertiesVector = std::vector<AllEdgeProperties>;

template <bool are_in_edges>
ShardResult<void> FillEdges(const std::vector<EdgeAccessor> &edges, msgs::ExpandOneResultRow &row,
                            const EdgeFiller &edge_filler) {
  for (const auto &edge : edges) {
    if (const auto res = edge_filler(edge, are_in_edges, row); res.HasError()) {
      return res.GetError();
    }
  }
  return {};
}

ShardResult<msgs::ExpandOneResultRow> GetExpandOneResult(
    Shard::Accessor &acc, msgs::VertexId src_vertex, const msgs::ExpandOneRequest &req,
    const EdgeUniquenessFunction &maybe_filter_based_on_edge_uniquness, const EdgeFiller &edge_filler,
    const Schemas::Schema *schema) {
  /// Fill up source vertex
  const auto primary_key = ConvertPropertyVector(src_vertex.second);
  auto v_acc = acc.FindVertex(primary_key, View::NEW);

  msgs::Vertex source_vertex = {.id = src_vertex};
  auto maybe_secondary_labels = FillUpSourceVertexSecondaryLabels(v_acc, req);
  if (maybe_secondary_labels.HasError()) {
    return maybe_secondary_labels.GetError();
  }
  source_vertex.labels = std::move(*maybe_secondary_labels);

  auto src_vertex_properties = FillUpSourceVertexProperties(v_acc, req, storage::v3::View::NEW, schema);

  if (src_vertex_properties.HasError()) {
    return src_vertex_properties.GetError();
  }

  /// Fill up connecting edges
  auto fill_up_connecting_edges = FillUpConnectingEdges(v_acc, req, maybe_filter_based_on_edge_uniquness);
  if (fill_up_connecting_edges.HasError()) {
    return fill_up_connecting_edges.GetError();
  }

  auto [in_edges, out_edges] = fill_up_connecting_edges.GetValue();

  msgs::ExpandOneResultRow result_row;
  result_row.src_vertex = std::move(source_vertex);
  result_row.src_vertex_properties = std::move(*src_vertex_properties);
  static constexpr bool kInEdges = true;
  static constexpr bool kOutEdges = false;
  if (const auto fill_edges_res = FillEdges<kInEdges>(in_edges, result_row, edge_filler); fill_edges_res.HasError()) {
    return fill_edges_res.GetError();
  }
  if (const auto fill_edges_res = FillEdges<kOutEdges>(out_edges, result_row, edge_filler); fill_edges_res.HasError()) {
    return fill_edges_res.GetError();
  }

  return result_row;
}

EdgeUniquenessFunction InitializeEdgeUniquenessFunction(bool only_unique_neighbor_rows) {
  // Functions to select connecting edges based on uniquness
  EdgeUniquenessFunction maybe_filter_based_on_edge_uniquness;

  if (only_unique_neighbor_rows) {
    maybe_filter_based_on_edge_uniquness = [](EdgeAccessors &&edges,
                                              msgs::EdgeDirection edge_direction) -> EdgeAccessors {
      std::function<bool(std::set<const storage::v3::VertexId *, VertexIdCmpr> &, const storage::v3::EdgeAccessor &)>
          is_edge_unique;
      switch (edge_direction) {
        case msgs::EdgeDirection::OUT: {
          is_edge_unique = [](std::set<const storage::v3::VertexId *, VertexIdCmpr> &other_vertex_set,
                              const storage::v3::EdgeAccessor &edge_acc) {
            auto [it, insertion_happened] = other_vertex_set.insert(&edge_acc.ToVertex());
            return insertion_happened;
          };
          break;
        }
        case msgs::EdgeDirection::IN: {
          is_edge_unique = [](std::set<const storage::v3::VertexId *, VertexIdCmpr> &other_vertex_set,
                              const storage::v3::EdgeAccessor &edge_acc) {
            auto [it, insertion_happened] = other_vertex_set.insert(&edge_acc.FromVertex());
            return insertion_happened;
          };
          break;
        }
        case msgs::EdgeDirection::BOTH:
          MG_ASSERT(false, "This is should never happen, msgs::EdgeDirection::BOTH should not be passed here.");
      }

      EdgeAccessors ret;
      std::set<const storage::v3::VertexId *, VertexIdCmpr> other_vertex_set;

      for (const auto &edge : edges) {
        if (is_edge_unique(other_vertex_set, edge)) {
          ret.emplace_back(edge);
        }
      }

      return ret;
    };
  } else {
    maybe_filter_based_on_edge_uniquness =
        [](EdgeAccessors &&edges, msgs::EdgeDirection /*edge_direction*/) -> EdgeAccessors { return std::move(edges); };
  }

  return maybe_filter_based_on_edge_uniquness;
}

EdgeFiller InitializeEdgeFillerFunction(const msgs::ExpandOneRequest &req) {
  EdgeFiller edge_filler;

  if (!req.edge_properties) {
    edge_filler = [transaction_id = req.transaction_id.logical_id](
                      const EdgeAccessor &edge, const bool is_in_edge,
                      msgs::ExpandOneResultRow &result_row) -> ShardResult<void> {
      auto properties_results = edge.Properties(View::NEW);
      if (properties_results.HasError()) {
        spdlog::debug("Encountered an error while trying to get edge properties. Transaction id: {}", transaction_id);
        return properties_results.GetError();
      }

      std::map<PropertyId, msgs::Value> value_properties;
      for (auto &[prop_key, prop_val] : properties_results.GetValue()) {
        value_properties.insert(std::make_pair(prop_key, FromPropertyValueToValue(std::move(prop_val))));
      }
      using EdgeWithAllProperties = msgs::ExpandOneResultRow::EdgeWithAllProperties;
      EdgeWithAllProperties edges{ToMsgsVertexId(edge.FromVertex()), msgs::EdgeType{edge.EdgeType()},
                                  edge.Gid().AsUint(), std::move(value_properties)};
      if (is_in_edge) {
        result_row.in_edges_with_all_properties.push_back(std::move(edges));
      } else {
        result_row.out_edges_with_all_properties.push_back(std::move(edges));
      }
      return {};
    };
  } else {
    edge_filler = [&req](const EdgeAccessor &edge, const bool is_in_edge,
                         msgs::ExpandOneResultRow &result_row) -> ShardResult<void> {
      std::vector<msgs::Value> value_properties;
      value_properties.reserve(req.edge_properties.value().size());
      for (const auto &edge_prop : req.edge_properties.value()) {
        auto property_result = edge.GetProperty(edge_prop, View::NEW);
        if (property_result.HasError()) {
          spdlog::debug("Encountered an error while trying to get edge properties. Transaction id: {}",
                        req.transaction_id.logical_id);
          return property_result.GetError();
        }
        value_properties.emplace_back(FromPropertyValueToValue(std::move(property_result.GetValue())));
      }
      using EdgeWithSpecificProperties = msgs::ExpandOneResultRow::EdgeWithSpecificProperties;
      EdgeWithSpecificProperties edges{ToMsgsVertexId(edge.FromVertex()), msgs::EdgeType{edge.EdgeType()},
                                       edge.Gid().AsUint(), std::move(value_properties)};
      if (is_in_edge) {
        result_row.in_edges_with_specific_properties.push_back(std::move(edges));
      } else {
        result_row.out_edges_with_specific_properties.push_back(std::move(edges));
      }
      return {};
    };
  }

  return edge_filler;
}

auto CreateErrorResponse(const ShardError &shard_error, const auto transaction_id, const std::string_view action) {
  msgs::ShardError message_shard_error{shard_error.code, shard_error.message};
  spdlog::debug("{} In transaction {} {} failed: {}: {}", shard_error.source, transaction_id.logical_id, action,
                ErrorCodeToString(shard_error.code), shard_error.message);
  return message_shard_error;
}

};  // namespace
=======
>>>>>>> c6471349
msgs::WriteResponses ShardRsm::ApplyWrite(msgs::CreateVerticesRequest &&req) {
  auto acc = shard_->Access(req.transaction_id);

  std::optional<msgs::ShardError> shard_error;

  for (auto &new_vertex : req.new_vertices) {
    /// TODO(gvolfing) Consider other methods than converting. Change either
    /// the way that the property map is stored in the messages, or the
    /// signature of CreateVertexAndValidate.
    auto converted_property_map = ConvertPropertyMap(new_vertex.properties);

    // TODO(gvolfing) make sure if this conversion is actually needed.
    std::vector<LabelId> converted_label_ids;
    converted_label_ids.reserve(new_vertex.label_ids.size());

    std::transform(new_vertex.label_ids.begin(), new_vertex.label_ids.end(), std::back_inserter(converted_label_ids),
                   [](const auto &label_id) { return label_id.id; });

    PrimaryKey transformed_pk;
    std::transform(new_vertex.primary_key.begin(), new_vertex.primary_key.end(), std::back_inserter(transformed_pk),
                   [](msgs::Value &val) { return ToPropertyValue(std::move(val)); });
    auto result_schema = acc.CreateVertexAndValidate(converted_label_ids, transformed_pk, converted_property_map);

    if (result_schema.HasError()) {
      shard_error.emplace(CreateErrorResponse(result_schema.GetError(), req.transaction_id, "creating vertices"));
      break;
    }
  }

  return msgs::CreateVerticesResponse{std::move(shard_error)};
}

msgs::WriteResponses ShardRsm::ApplyWrite(msgs::UpdateVerticesRequest &&req) {
  auto acc = shard_->Access(req.transaction_id);

  std::optional<msgs::ShardError> shard_error;
  for (auto &vertex : req.update_vertices) {
    auto vertex_to_update = acc.FindVertex(ConvertPropertyVector(std::move(vertex.primary_key)), View::OLD);
    if (!vertex_to_update) {
      shard_error.emplace(msgs::ShardError{common::ErrorCode::OBJECT_NOT_FOUND});
      spdlog::debug("In transaction {} vertex could not be found while trying to update its properties.",
                    req.transaction_id.logical_id);
      break;
    }

    for (const auto label : vertex.add_labels) {
      if (const auto maybe_error = vertex_to_update->AddLabelAndValidate(label); maybe_error.HasError()) {
        shard_error.emplace(CreateErrorResponse(maybe_error.GetError(), req.transaction_id, "adding label"));
        break;
      }
    }
    for (const auto label : vertex.remove_labels) {
      if (const auto maybe_error = vertex_to_update->RemoveLabelAndValidate(label); maybe_error.HasError()) {
        shard_error.emplace(CreateErrorResponse(maybe_error.GetError(), req.transaction_id, "adding label"));
        break;
      }
    }

    for (auto &update_prop : vertex.property_updates) {
      if (const auto result_schema = vertex_to_update->SetPropertyAndValidate(
              update_prop.first, ToPropertyValue(std::move(update_prop.second)));
          result_schema.HasError()) {
        shard_error.emplace(CreateErrorResponse(result_schema.GetError(), req.transaction_id, "adding label"));
        break;
      }
    }
  }

  return msgs::UpdateVerticesResponse{std::move(shard_error)};
}

msgs::WriteResponses ShardRsm::ApplyWrite(msgs::DeleteVerticesRequest &&req) {
  std::optional<msgs::ShardError> shard_error;
  auto acc = shard_->Access(req.transaction_id);

  for (auto &propval : req.primary_keys) {
    auto vertex_acc = acc.FindVertex(ConvertPropertyVector(std::move(propval)), View::OLD);

    if (!vertex_acc) {
      shard_error.emplace(msgs::ShardError{common::ErrorCode::OBJECT_NOT_FOUND});
      spdlog::debug("In transaction {} vertex could not be found while trying to delete it.",
                    req.transaction_id.logical_id);
      break;
    }
    // TODO(gvolfing)
    // Since we will not have different kinds of deletion types in one transaction,
    // we dont have to enter the switch statement on every iteration. Optimize this.
    switch (req.deletion_type) {
      case msgs::DeleteVerticesRequest::DeletionType::DELETE: {
        auto result = acc.DeleteVertex(&vertex_acc.value());
        if (result.HasError() || !(result.GetValue().has_value())) {
          shard_error.emplace(CreateErrorResponse(result.GetError(), req.transaction_id, "deleting vertices"));
        }
        break;
      }
      case msgs::DeleteVerticesRequest::DeletionType::DETACH_DELETE: {
        auto result = acc.DetachDeleteVertex(&vertex_acc.value());
        if (result.HasError() || !(result.GetValue().has_value())) {
          shard_error.emplace(CreateErrorResponse(result.GetError(), req.transaction_id, "deleting vertices"));
        }
        break;
      }
    }
    if (shard_error) {
      break;
    }
  }

  return msgs::DeleteVerticesResponse{std::move(shard_error)};
}

msgs::WriteResponses ShardRsm::ApplyWrite(msgs::CreateExpandRequest &&req) {
  auto acc = shard_->Access(req.transaction_id);
  std::optional<msgs::ShardError> shard_error;

  for (auto &new_expand : req.new_expands) {
    const auto from_vertex_id =
        v3::VertexId{new_expand.src_vertex.first.id, ConvertPropertyVector(std::move(new_expand.src_vertex.second))};

    const auto to_vertex_id =
        VertexId{new_expand.dest_vertex.first.id, ConvertPropertyVector(std::move(new_expand.dest_vertex.second))};

    if (!(shard_->IsVertexBelongToShard(from_vertex_id) || shard_->IsVertexBelongToShard(to_vertex_id))) {
      shard_error = msgs::ShardError{common::ErrorCode::OBJECT_NOT_FOUND,
                                     "Error while trying to insert edge, none of the vertices belong to this shard"};
      spdlog::debug("Error while trying to insert edge, none of the vertices belong to this shard. Transaction id: {}",
                    req.transaction_id.logical_id);
      break;
    }

    auto edge_acc = acc.CreateEdge(from_vertex_id, to_vertex_id, new_expand.type.id, Gid::FromUint(new_expand.id.gid));
    if (edge_acc.HasValue()) {
      auto edge = edge_acc.GetValue();
      if (!new_expand.properties.empty()) {
        for (const auto &[property, value] : new_expand.properties) {
          if (const auto maybe_error = edge.SetProperty(property, ToPropertyValue(value)); maybe_error.HasError()) {
            shard_error.emplace(
                CreateErrorResponse(maybe_error.GetError(), req.transaction_id, "setting edge property"));
            break;
          }
        }
        if (shard_error) {
          break;
        }
      }
    } else {
      // TODO Code for this
      shard_error = msgs::ShardError{common::ErrorCode::OBJECT_NOT_FOUND};
      spdlog::debug("Creating edge was not successful. Transaction id: {}", req.transaction_id.logical_id);
      break;
    }

    // Add properties to the edge if there is any
    if (!new_expand.properties.empty()) {
      for (auto &[edge_prop_key, edge_prop_val] : new_expand.properties) {
        auto set_result = edge_acc->SetProperty(edge_prop_key, ToPropertyValue(std::move(edge_prop_val)));
        if (set_result.HasError()) {
          shard_error.emplace(CreateErrorResponse(set_result.GetError(), req.transaction_id, "adding edge property"));
          break;
        }
      }
    }
  }

  return msgs::CreateExpandResponse{std::move(shard_error)};
}

msgs::WriteResponses ShardRsm::ApplyWrite(msgs::DeleteEdgesRequest &&req) {
  std::optional<msgs::ShardError> shard_error;
  auto acc = shard_->Access(req.transaction_id);

  for (auto &edge : req.edges) {
    if (shard_error) {
      break;
    }

    auto edge_acc = acc.DeleteEdge(VertexId(edge.src.first.id, ConvertPropertyVector(std::move(edge.src.second))),
                                   VertexId(edge.dst.first.id, ConvertPropertyVector(std::move(edge.dst.second))),
                                   Gid::FromUint(edge.id.gid));
    if (edge_acc.HasError() || !edge_acc.HasValue()) {
      shard_error.emplace(CreateErrorResponse(edge_acc.GetError(), req.transaction_id, "delete edge"));
      continue;
    }
  }

  return msgs::DeleteEdgesResponse{std::move(shard_error)};
}

msgs::WriteResponses ShardRsm::ApplyWrite(msgs::UpdateEdgesRequest &&req) {
  // TODO(antaljanosbenjamin): handle when the vertex is the destination vertex
  auto acc = shard_->Access(req.transaction_id);

  std::optional<msgs::ShardError> shard_error;

  for (auto &edge : req.new_properties) {
    if (shard_error) {
      break;
    }

    auto vertex_acc = acc.FindVertex(ConvertPropertyVector(std::move(edge.src.second)), View::OLD);
    if (!vertex_acc) {
      shard_error = msgs::ShardError{common::ErrorCode::OBJECT_NOT_FOUND, "Source vertex was not found"};
      spdlog::debug("Encountered an error while trying to acquire VertexAccessor with transaction id: {}",
                    req.transaction_id.logical_id);
      continue;
    }

    // Since we are using the source vertex of the edge we are only interested
    // in the vertex's out-going edges
    auto edges_res = vertex_acc->OutEdges(View::OLD);
    if (edges_res.HasError()) {
      shard_error.emplace(CreateErrorResponse(edges_res.GetError(), req.transaction_id, "update edge"));
      continue;
    }

    auto &edge_accessors = edges_res.GetValue();

    // Look for the appropriate edge accessor
    bool edge_accessor_did_match = false;
    for (auto &edge_accessor : edge_accessors) {
      if (edge_accessor.Gid().AsUint() == edge.edge_id.gid) {  // Found the appropriate accessor
        edge_accessor_did_match = true;
        for (auto &[key, value] : edge.property_updates) {
          // TODO(gvolfing)
          // Check if the property was set if SetProperty does not do that itself.
          auto res = edge_accessor.SetProperty(key, ToPropertyValue(std::move(value)));
          if (res.HasError()) {
            // TODO(jbajic) why not set action unsuccessful here?
            shard_error.emplace(CreateErrorResponse(edges_res.GetError(), req.transaction_id, "update edge"));
          }
        }
      }
    }

    if (!edge_accessor_did_match) {
      // TODO(jbajic) Do we need this
      shard_error = msgs::ShardError{common::ErrorCode::OBJECT_NOT_FOUND, "Edge was not found"};
      spdlog::debug("Could not find the Edge with the specified Gid. Transaction id: {}",
                    req.transaction_id.logical_id);
      continue;
    }
  }

  return msgs::UpdateEdgesResponse{std::move(shard_error)};
}

msgs::ReadResponses ShardRsm::HandleRead(msgs::ScanVerticesRequest &&req) {
  auto acc = shard_->Access(req.transaction_id);
  std::optional<msgs::ShardError> shard_error;

  std::vector<msgs::ScanResultRow> results;
  if (req.batch_limit) {
    results.reserve(*req.batch_limit);
  }
  std::optional<msgs::VertexId> next_start_id;

  const auto view = View(req.storage_view);
  auto dba = DbAccessor{&acc};
  const auto emplace_scan_result = [&](const VertexAccessor &vertex) {
    std::vector<Value> expression_results;
    if (!req.filter_expressions.empty()) {
      // NOTE - DbAccessor might get removed in the future.
      const bool eval = FilterOnVertex(dba, vertex, req.filter_expressions, expr::identifier_node_symbol);
      if (!eval) {
        return;
      }
    }
    if (!req.vertex_expressions.empty()) {
      // NOTE - DbAccessor might get removed in the future.
      expression_results = ConvertToValueVectorFromTypedValueVector(
          EvaluateVertexExpressions(dba, vertex, req.vertex_expressions, expr::identifier_node_symbol));
    }

    std::optional<std::map<PropertyId, Value>> found_props;

    if (req.props_to_return) {
      found_props = CollectSpecificPropertiesFromAccessor(vertex, req.props_to_return.value(), view);
    } else {
      const auto *schema = shard_->GetSchema(shard_->PrimaryLabel());
      MG_ASSERT(schema);
      found_props = CollectAllPropertiesFromAccessor(vertex, view, *schema);
    }

    // TODO(gvolfing) -VERIFY-
    // Vertex is separated from the properties in the response.
    // Is it useful to return just a vertex without the properties?
    if (!found_props) {
      shard_error = msgs::ShardError{common::ErrorCode::OBJECT_NOT_FOUND, "Requested properties were not found!"};
    }

    results.emplace_back(msgs::ScanResultRow{.vertex = ConstructValueVertex(vertex, view).vertex_v,
                                             .props = FromMap(found_props.value()),
                                             .evaluated_vertex_expressions = std::move(expression_results)});
  };

  const auto start_id = ConvertPropertyVector(std::move(req.start_id.second));
  uint64_t sample_counter{0};
  auto vertex_iterable = acc.Vertices(view);
  if (!req.order_bys.empty()) {
    const auto ordered = OrderByVertices(dba, vertex_iterable, req.order_bys);
    // we are traversing Elements
    auto it = GetStartOrderedElementsIterator(ordered, start_id, View(req.storage_view));
    for (; it != ordered.end(); ++it) {
      emplace_scan_result(it->object_acc);
      ++sample_counter;
      if (req.batch_limit && sample_counter == req.batch_limit) {
        // Reached the maximum specified batch size.
        // Get the next element before exiting.
        ++it;
        if (it != ordered.end()) {
          const auto &next_vertex = it->object_acc;
          next_start_id = ConstructValueVertex(next_vertex, view).vertex_v.id;
        }

        break;
      }
    }
  } else {
    // We are going through VerticesIterable::Iterator
    auto it = GetStartVertexIterator(vertex_iterable, start_id, View(req.storage_view));
    for (; it != vertex_iterable.end(); ++it) {
      emplace_scan_result(*it);

      ++sample_counter;
      if (req.batch_limit && sample_counter == req.batch_limit) {
        // Reached the maximum specified batch size.
        // Get the next element before exiting.
        const auto &next_vertex = *(++it);
        next_start_id = ConstructValueVertex(next_vertex, view).vertex_v.id;

        break;
      }
    }
  }

  msgs::ScanVerticesResponse resp{.error = std::move(shard_error)};
  if (!resp.error) {
    resp.next_start_id = next_start_id;
    resp.results = std::move(results);
  }

  return resp;
}

msgs::ReadResponses ShardRsm::HandleRead(msgs::ExpandOneRequest &&req) {
  auto acc = shard_->Access(req.transaction_id);
  std::optional<msgs::ShardError> shard_error;

  std::vector<msgs::ExpandOneResultRow> results;
  const auto batch_limit = req.limit;
  auto dba = DbAccessor{&acc};

  auto maybe_filter_based_on_edge_uniquness = InitializeEdgeUniqunessFunction(req.only_unique_neighbor_rows);
  auto edge_filler = InitializeEdgeFillerFunction(req);

  std::vector<VertexAccessor> vertex_accessors;
  vertex_accessors.reserve(req.src_vertices.size());
  for (auto &src_vertex : req.src_vertices) {
    // Get Vertex acc
    auto src_vertex_acc_opt = acc.FindVertex(ConvertPropertyVector((src_vertex.second)), View::NEW);
    if (!src_vertex_acc_opt) {
      shard_error = msgs::ShardError{common::ErrorCode::OBJECT_NOT_FOUND, "Source vertex was not found."};
      spdlog::debug("Encountered an error while trying to obtain VertexAccessor. Transaction id: {}",
                    req.transaction_id.logical_id);
      break;
    }
    if (!req.filters.empty()) {
      // NOTE - DbAccessor might get removed in the future.
      const bool eval = FilterOnVertex(dba, src_vertex_acc_opt.value(), req.filters, expr::identifier_node_symbol);
      if (!eval) {
        continue;
      }
    }
<<<<<<< HEAD
    const auto result = GetExpandOneResult(acc, src_vertex, req, maybe_filter_based_on_edge_uniquness, edge_filler,
                                           shard_->GetSchema(shard_->PrimaryLabel()));

    if (result.HasError()) {
      // Code Error
      shard_error = msgs::ShardError{common::ErrorCode::OBJECT_NOT_FOUND, "Source vertex was not found."};
      break;
    }

    results.emplace_back(result.GetValue());
=======

    vertex_accessors.emplace_back(src_vertex_acc_opt.value());
  }

  if (!req.order_by_vertices.empty()) {
    // Can we do differently to avoid this? We need OrderByElements but currently it returns vector<Element>, so this
    // workaround is here to avoid more duplication later
    auto local_sorted_vertices = OrderByVertices(dba, vertex_accessors, req.order_by_vertices);
    vertex_accessors.clear();
    std::transform(local_sorted_vertices.begin(), local_sorted_vertices.end(), std::back_inserter(vertex_accessors),
                   [](auto &vertex) { return vertex.object_acc; });
  }

  for (const auto &src_vertex_acc : vertex_accessors) {
    auto label_id = src_vertex_acc.PrimaryLabel(View::NEW);
    if (label_id.HasError()) {
      action_successful = false;
      break;
    }

    auto primary_key = src_vertex_acc.PrimaryKey(View::NEW);
    if (primary_key.HasError()) {
      action_successful = false;
      break;
    }

    msgs::VertexId src_vertex(msgs::Label{.id = *label_id}, conversions::ConvertValueVector(*primary_key));

    std::optional<msgs::ExpandOneResultRow> maybe_result;

    if (req.order_by_edges.empty()) {
      const auto *schema = shard_->GetSchema(shard_->PrimaryLabel());
      MG_ASSERT(schema);
      maybe_result =
          GetExpandOneResult(acc, src_vertex, req, maybe_filter_based_on_edge_uniquness, edge_filler, *schema);

    } else {
      auto [in_edge_accessors, out_edge_accessors] = GetEdgesFromVertex(src_vertex_acc, req.direction);
      const auto in_ordered_edges = OrderByEdges(dba, in_edge_accessors, req.order_by_edges, src_vertex_acc);
      const auto out_ordered_edges = OrderByEdges(dba, out_edge_accessors, req.order_by_edges, src_vertex_acc);

      std::vector<EdgeAccessor> in_edge_ordered_accessors;
      std::transform(in_ordered_edges.begin(), in_ordered_edges.end(), std::back_inserter(in_edge_ordered_accessors),
                     [](const auto &edge_element) { return edge_element.object_acc; });

      std::vector<EdgeAccessor> out_edge_ordered_accessors;
      std::transform(out_ordered_edges.begin(), out_ordered_edges.end(), std::back_inserter(out_edge_ordered_accessors),
                     [](const auto &edge_element) { return edge_element.object_acc; });
      const auto *schema = shard_->GetSchema(shard_->PrimaryLabel());
      MG_ASSERT(schema);
      maybe_result =
          GetExpandOneResult(src_vertex_acc, src_vertex, req, in_edge_ordered_accessors, out_edge_ordered_accessors,
                             maybe_filter_based_on_edge_uniquness, edge_filler, *schema);
    }

    if (!maybe_result) {
      action_successful = false;
      break;
    }

    results.emplace_back(std::move(maybe_result.value()));
    if (batch_limit.has_value() && results.size() >= batch_limit.value()) {
      break;
    }
>>>>>>> c6471349
  }

  msgs::ExpandOneResponse resp{.error = std::move(shard_error)};
  if (!resp.error) {
    resp.result = std::move(results);
  }

  return resp;
}

msgs::WriteResponses ShardRsm::ApplyWrite(msgs::CommitRequest &&req) {
  shard_->Access(req.transaction_id).Commit(req.commit_timestamp);
  return msgs::CommitResponse{};
};

// NOLINTNEXTLINE(readability-convert-member-functions-to-static)
msgs::ReadResponses ShardRsm::HandleRead(msgs::GetPropertiesRequest && /*req*/) {
  return msgs::GetPropertiesResponse{};
}

}  // namespace memgraph::storage::v3<|MERGE_RESOLUTION|>--- conflicted
+++ resolved
@@ -57,417 +57,6 @@
 using conversions::ToMsgsVertexId;
 using conversions::ToPropertyValue;
 
-<<<<<<< HEAD
-namespace {
-namespace msgs = msgs;
-
-using AllEdgePropertyDataStructure = std::map<PropertyId, msgs::Value>;
-using SpecificEdgePropertyDataStructure = std::vector<msgs::Value>;
-
-using AllEdgeProperties = std::tuple<msgs::VertexId, msgs::Gid, AllEdgePropertyDataStructure>;
-using SpecificEdgeProperties = std::tuple<msgs::VertexId, msgs::Gid, SpecificEdgePropertyDataStructure>;
-
-using SpecificEdgePropertiesVector = std::vector<SpecificEdgeProperties>;
-using AllEdgePropertiesVector = std::vector<AllEdgeProperties>;
-
-using EdgeAccessors = std::vector<storage::v3::EdgeAccessor>;
-
-using EdgeFiller =
-    std::function<ShardResult<void>(const EdgeAccessor &edge, bool is_in_edge, msgs::ExpandOneResultRow &result_row)>;
-using EdgeUniquenessFunction = std::function<EdgeAccessors(EdgeAccessors &&, msgs::EdgeDirection)>;
-
-struct VertexIdCmpr {
-  bool operator()(const storage::v3::VertexId *lhs, const storage::v3::VertexId *rhs) const { return *lhs < *rhs; }
-};
-
-std::vector<std::pair<PropertyId, PropertyValue>> ConvertPropertyMap(
-    std::vector<std::pair<PropertyId, Value>> &&properties) {
-  std::vector<std::pair<PropertyId, PropertyValue>> ret;
-  ret.reserve(properties.size());
-
-  std::transform(std::make_move_iterator(properties.begin()), std::make_move_iterator(properties.end()),
-                 std::back_inserter(ret), [](std::pair<PropertyId, Value> &&property) {
-                   return std::make_pair(property.first, ToPropertyValue(std::move(property.second)));
-                 });
-
-  return ret;
-}
-
-std::vector<std::pair<PropertyId, Value>> FromMap(const std::map<PropertyId, Value> &properties) {
-  std::vector<std::pair<PropertyId, Value>> ret;
-  ret.reserve(properties.size());
-
-  std::transform(properties.begin(), properties.end(), std::back_inserter(ret),
-                 [](const auto &property) { return std::make_pair(property.first, property.second); });
-
-  return ret;
-}
-
-std::optional<std::map<PropertyId, Value>> CollectSpecificPropertiesFromAccessor(const VertexAccessor &acc,
-                                                                                 const std::vector<PropertyId> &props,
-                                                                                 View view) {
-  std::map<PropertyId, Value> ret;
-
-  for (const auto &prop : props) {
-    auto result = acc.GetProperty(prop, view);
-    if (result.HasError()) {
-      spdlog::debug("Encountered an Error while trying to get a vertex property.");
-      return std::nullopt;
-    }
-    auto &value = result.GetValue();
-    ret.emplace(std::make_pair(prop, FromPropertyValueToValue(std::move(value))));
-  }
-
-  return ret;
-}
-
-std::optional<std::map<PropertyId, Value>> PrimaryKeysFromAccessor(const VertexAccessor &acc, View view,
-                                                                   const Schemas::Schema *schema) {
-  std::map<PropertyId, Value> ret;
-  auto props = acc.Properties(view);
-  auto maybe_pk = acc.PrimaryKey(view);
-  if (maybe_pk.HasError()) {
-    spdlog::debug("Encountered an error while trying to get vertex primary key.");
-    return std::nullopt;
-  }
-  auto &pk = maybe_pk.GetValue();
-  MG_ASSERT(schema->second.size() == pk.size(), "PrimaryKey size does not match schema!");
-  for (size_t i{0}; i < schema->second.size(); ++i) {
-    ret.emplace(schema->second[i].property_id, FromPropertyValueToValue(std::move(pk[i])));
-  }
-
-  return ret;
-}
-
-std::optional<std::map<PropertyId, Value>> CollectAllPropertiesFromAccessor(const VertexAccessor &acc, View view,
-                                                                            const Schemas::Schema *schema) {
-  std::map<PropertyId, Value> ret;
-  auto props = acc.Properties(view);
-  if (props.HasError()) {
-    spdlog::debug("Encountered an error while trying to get vertex properties.");
-    return std::nullopt;
-  }
-
-  auto &properties = props.GetValue();
-  std::transform(properties.begin(), properties.end(), std::inserter(ret, ret.begin()),
-                 [](std::pair<const PropertyId, PropertyValue> &pair) {
-                   return std::make_pair(pair.first, FromPropertyValueToValue(std::move(pair.second)));
-                 });
-  properties.clear();
-
-  auto pks = PrimaryKeysFromAccessor(acc, view, schema);
-  if (pks) {
-    ret.merge(*pks);
-  }
-
-  return ret;
-}
-
-bool FilterOnVertex(DbAccessor &dba, const storage::v3::VertexAccessor &v_acc, const std::vector<std::string> &filters,
-                    const std::string_view node_name) {
-  return std::ranges::all_of(filters, [&node_name, &dba, &v_acc](const auto &filter_expr) {
-    auto res = ComputeExpression(dba, v_acc, std::nullopt, filter_expr, node_name, "");
-    return res.IsBool() && res.ValueBool();
-  });
-}
-
-std::vector<TypedValue> EvaluateVertexExpressions(DbAccessor &dba, const VertexAccessor &v_acc,
-                                                  const std::vector<std::string> &expressions,
-                                                  std::string_view node_name) {
-  std::vector<TypedValue> evaluated_expressions;
-  evaluated_expressions.reserve(expressions.size());
-
-  std::transform(expressions.begin(), expressions.end(), std::back_inserter(evaluated_expressions),
-                 [&dba, &v_acc, &node_name](const auto &expression) {
-                   return ComputeExpression(dba, v_acc, std::nullopt, expression, node_name, "");
-                 });
-
-  return evaluated_expressions;
-}
-
-ShardResult<std::vector<msgs::Label>> FillUpSourceVertexSecondaryLabels(const std::optional<VertexAccessor> &v_acc,
-                                                                        const msgs::ExpandOneRequest &req) {
-  auto secondary_labels = v_acc->Labels(View::NEW);
-  if (secondary_labels.HasError()) {
-    spdlog::debug("Encountered an error while trying to get the secondary labels of a vertex. Transaction id: {}",
-                  req.transaction_id.logical_id);
-    return secondary_labels.GetError();
-  }
-
-  auto &sec_labels = secondary_labels.GetValue();
-  std::vector<msgs::Label> msgs_secondary_labels;
-  msgs_secondary_labels.reserve(sec_labels.size());
-
-  std::transform(sec_labels.begin(), sec_labels.end(), std::back_inserter(msgs_secondary_labels),
-                 [](auto label_id) { return msgs::Label{.id = label_id}; });
-
-  return msgs_secondary_labels;
-}
-
-ShardResult<std::map<PropertyId, Value>> FillUpSourceVertexProperties(const std::optional<VertexAccessor> &v_acc,
-                                                                      const msgs::ExpandOneRequest &req,
-                                                                      storage::v3::View view,
-                                                                      const Schemas::Schema *schema) {
-  std::map<PropertyId, Value> src_vertex_properties;
-
-  if (!req.src_vertex_properties) {
-    auto props = v_acc->Properties(View::NEW);
-    if (props.HasError()) {
-      spdlog::debug("Encountered an error while trying to access vertex properties. Transaction id: {}",
-                    req.transaction_id.logical_id);
-      return props.GetError();
-    }
-
-    for (auto &[key, val] : props.GetValue()) {
-      src_vertex_properties.insert(std::make_pair(key, FromPropertyValueToValue(std::move(val))));
-    }
-    auto pks = PrimaryKeysFromAccessor(*v_acc, view, schema);
-    if (pks) {
-      src_vertex_properties.merge(*pks);
-    }
-
-  } else if (req.src_vertex_properties.value().empty()) {
-    // NOOP
-  } else {
-    for (const auto &prop : req.src_vertex_properties.value()) {
-      auto prop_val = v_acc->GetProperty(prop, View::OLD);
-      if (prop_val.HasError()) {
-        spdlog::debug("Encountered an error while trying to access vertex properties. Transaction id: {}",
-                      req.transaction_id.logical_id);
-        return prop_val.GetError();
-      }
-      src_vertex_properties.insert(std::make_pair(prop, FromPropertyValueToValue(std::move(prop_val.GetValue()))));
-    }
-  }
-
-  return src_vertex_properties;
-}
-
-ShardResult<std::array<std::vector<EdgeAccessor>, 2>> FillUpConnectingEdges(
-    const std::optional<VertexAccessor> &v_acc, const msgs::ExpandOneRequest &req,
-    const EdgeUniquenessFunction &maybe_filter_based_on_edge_uniquness) {
-  std::vector<EdgeTypeId> edge_types{};
-  edge_types.reserve(req.edge_types.size());
-  std::transform(req.edge_types.begin(), req.edge_types.end(), std::back_inserter(edge_types),
-                 [](const msgs::EdgeType &edge_type) { return edge_type.id; });
-
-  std::vector<EdgeAccessor> in_edges;
-  std::vector<EdgeAccessor> out_edges;
-
-  switch (req.direction) {
-    case msgs::EdgeDirection::OUT: {
-      auto out_edges_result = v_acc->OutEdges(View::NEW, edge_types);
-      if (out_edges_result.HasError()) {
-        spdlog::debug("Encountered an error while trying to get out-going EdgeAccessors. Transaction id: {}",
-                      req.transaction_id.logical_id);
-        return out_edges_result.GetError();
-      }
-      out_edges =
-          maybe_filter_based_on_edge_uniquness(std::move(out_edges_result.GetValue()), msgs::EdgeDirection::OUT);
-      break;
-    }
-    case msgs::EdgeDirection::IN: {
-      auto in_edges_result = v_acc->InEdges(View::NEW, edge_types);
-      if (in_edges_result.HasError()) {
-        spdlog::debug(
-            "Encountered an error while trying to get in-going EdgeAccessors. Transaction id: {}"[req.transaction_id
-                                                                                                      .logical_id]);
-        return in_edges_result.GetError();
-      }
-      in_edges = maybe_filter_based_on_edge_uniquness(std::move(in_edges_result.GetValue()), msgs::EdgeDirection::IN);
-      break;
-    }
-    case msgs::EdgeDirection::BOTH: {
-      auto in_edges_result = v_acc->InEdges(View::NEW, edge_types);
-      if (in_edges_result.HasError()) {
-        spdlog::debug("Encountered an error while trying to get in-going EdgeAccessors. Transaction id: {}",
-                      req.transaction_id.logical_id);
-        return in_edges_result.GetError();
-      }
-      in_edges = maybe_filter_based_on_edge_uniquness(std::move(in_edges_result.GetValue()), msgs::EdgeDirection::IN);
-      auto out_edges_result = v_acc->OutEdges(View::NEW, edge_types);
-      if (out_edges_result.HasError()) {
-        spdlog::debug("Encountered an error while trying to get out-going EdgeAccessors. Transaction id: {}",
-                      req.transaction_id.logical_id);
-        return out_edges_result.GetError();
-      }
-      out_edges =
-          maybe_filter_based_on_edge_uniquness(std::move(out_edges_result.GetValue()), msgs::EdgeDirection::OUT);
-      break;
-    }
-  }
-  return std::array<std::vector<EdgeAccessor>, 2>{in_edges, out_edges};
-}
-
-using AllEdgePropertyDataStructure = std::map<PropertyId, msgs::Value>;
-using SpecificEdgePropertyDataStructure = std::vector<msgs::Value>;
-
-using AllEdgeProperties = std::tuple<msgs::VertexId, msgs::Gid, AllEdgePropertyDataStructure>;
-using SpecificEdgeProperties = std::tuple<msgs::VertexId, msgs::Gid, SpecificEdgePropertyDataStructure>;
-
-using SpecificEdgePropertiesVector = std::vector<SpecificEdgeProperties>;
-using AllEdgePropertiesVector = std::vector<AllEdgeProperties>;
-
-template <bool are_in_edges>
-ShardResult<void> FillEdges(const std::vector<EdgeAccessor> &edges, msgs::ExpandOneResultRow &row,
-                            const EdgeFiller &edge_filler) {
-  for (const auto &edge : edges) {
-    if (const auto res = edge_filler(edge, are_in_edges, row); res.HasError()) {
-      return res.GetError();
-    }
-  }
-  return {};
-}
-
-ShardResult<msgs::ExpandOneResultRow> GetExpandOneResult(
-    Shard::Accessor &acc, msgs::VertexId src_vertex, const msgs::ExpandOneRequest &req,
-    const EdgeUniquenessFunction &maybe_filter_based_on_edge_uniquness, const EdgeFiller &edge_filler,
-    const Schemas::Schema *schema) {
-  /// Fill up source vertex
-  const auto primary_key = ConvertPropertyVector(src_vertex.second);
-  auto v_acc = acc.FindVertex(primary_key, View::NEW);
-
-  msgs::Vertex source_vertex = {.id = src_vertex};
-  auto maybe_secondary_labels = FillUpSourceVertexSecondaryLabels(v_acc, req);
-  if (maybe_secondary_labels.HasError()) {
-    return maybe_secondary_labels.GetError();
-  }
-  source_vertex.labels = std::move(*maybe_secondary_labels);
-
-  auto src_vertex_properties = FillUpSourceVertexProperties(v_acc, req, storage::v3::View::NEW, schema);
-
-  if (src_vertex_properties.HasError()) {
-    return src_vertex_properties.GetError();
-  }
-
-  /// Fill up connecting edges
-  auto fill_up_connecting_edges = FillUpConnectingEdges(v_acc, req, maybe_filter_based_on_edge_uniquness);
-  if (fill_up_connecting_edges.HasError()) {
-    return fill_up_connecting_edges.GetError();
-  }
-
-  auto [in_edges, out_edges] = fill_up_connecting_edges.GetValue();
-
-  msgs::ExpandOneResultRow result_row;
-  result_row.src_vertex = std::move(source_vertex);
-  result_row.src_vertex_properties = std::move(*src_vertex_properties);
-  static constexpr bool kInEdges = true;
-  static constexpr bool kOutEdges = false;
-  if (const auto fill_edges_res = FillEdges<kInEdges>(in_edges, result_row, edge_filler); fill_edges_res.HasError()) {
-    return fill_edges_res.GetError();
-  }
-  if (const auto fill_edges_res = FillEdges<kOutEdges>(out_edges, result_row, edge_filler); fill_edges_res.HasError()) {
-    return fill_edges_res.GetError();
-  }
-
-  return result_row;
-}
-
-EdgeUniquenessFunction InitializeEdgeUniquenessFunction(bool only_unique_neighbor_rows) {
-  // Functions to select connecting edges based on uniquness
-  EdgeUniquenessFunction maybe_filter_based_on_edge_uniquness;
-
-  if (only_unique_neighbor_rows) {
-    maybe_filter_based_on_edge_uniquness = [](EdgeAccessors &&edges,
-                                              msgs::EdgeDirection edge_direction) -> EdgeAccessors {
-      std::function<bool(std::set<const storage::v3::VertexId *, VertexIdCmpr> &, const storage::v3::EdgeAccessor &)>
-          is_edge_unique;
-      switch (edge_direction) {
-        case msgs::EdgeDirection::OUT: {
-          is_edge_unique = [](std::set<const storage::v3::VertexId *, VertexIdCmpr> &other_vertex_set,
-                              const storage::v3::EdgeAccessor &edge_acc) {
-            auto [it, insertion_happened] = other_vertex_set.insert(&edge_acc.ToVertex());
-            return insertion_happened;
-          };
-          break;
-        }
-        case msgs::EdgeDirection::IN: {
-          is_edge_unique = [](std::set<const storage::v3::VertexId *, VertexIdCmpr> &other_vertex_set,
-                              const storage::v3::EdgeAccessor &edge_acc) {
-            auto [it, insertion_happened] = other_vertex_set.insert(&edge_acc.FromVertex());
-            return insertion_happened;
-          };
-          break;
-        }
-        case msgs::EdgeDirection::BOTH:
-          MG_ASSERT(false, "This is should never happen, msgs::EdgeDirection::BOTH should not be passed here.");
-      }
-
-      EdgeAccessors ret;
-      std::set<const storage::v3::VertexId *, VertexIdCmpr> other_vertex_set;
-
-      for (const auto &edge : edges) {
-        if (is_edge_unique(other_vertex_set, edge)) {
-          ret.emplace_back(edge);
-        }
-      }
-
-      return ret;
-    };
-  } else {
-    maybe_filter_based_on_edge_uniquness =
-        [](EdgeAccessors &&edges, msgs::EdgeDirection /*edge_direction*/) -> EdgeAccessors { return std::move(edges); };
-  }
-
-  return maybe_filter_based_on_edge_uniquness;
-}
-
-EdgeFiller InitializeEdgeFillerFunction(const msgs::ExpandOneRequest &req) {
-  EdgeFiller edge_filler;
-
-  if (!req.edge_properties) {
-    edge_filler = [transaction_id = req.transaction_id.logical_id](
-                      const EdgeAccessor &edge, const bool is_in_edge,
-                      msgs::ExpandOneResultRow &result_row) -> ShardResult<void> {
-      auto properties_results = edge.Properties(View::NEW);
-      if (properties_results.HasError()) {
-        spdlog::debug("Encountered an error while trying to get edge properties. Transaction id: {}", transaction_id);
-        return properties_results.GetError();
-      }
-
-      std::map<PropertyId, msgs::Value> value_properties;
-      for (auto &[prop_key, prop_val] : properties_results.GetValue()) {
-        value_properties.insert(std::make_pair(prop_key, FromPropertyValueToValue(std::move(prop_val))));
-      }
-      using EdgeWithAllProperties = msgs::ExpandOneResultRow::EdgeWithAllProperties;
-      EdgeWithAllProperties edges{ToMsgsVertexId(edge.FromVertex()), msgs::EdgeType{edge.EdgeType()},
-                                  edge.Gid().AsUint(), std::move(value_properties)};
-      if (is_in_edge) {
-        result_row.in_edges_with_all_properties.push_back(std::move(edges));
-      } else {
-        result_row.out_edges_with_all_properties.push_back(std::move(edges));
-      }
-      return {};
-    };
-  } else {
-    edge_filler = [&req](const EdgeAccessor &edge, const bool is_in_edge,
-                         msgs::ExpandOneResultRow &result_row) -> ShardResult<void> {
-      std::vector<msgs::Value> value_properties;
-      value_properties.reserve(req.edge_properties.value().size());
-      for (const auto &edge_prop : req.edge_properties.value()) {
-        auto property_result = edge.GetProperty(edge_prop, View::NEW);
-        if (property_result.HasError()) {
-          spdlog::debug("Encountered an error while trying to get edge properties. Transaction id: {}",
-                        req.transaction_id.logical_id);
-          return property_result.GetError();
-        }
-        value_properties.emplace_back(FromPropertyValueToValue(std::move(property_result.GetValue())));
-      }
-      using EdgeWithSpecificProperties = msgs::ExpandOneResultRow::EdgeWithSpecificProperties;
-      EdgeWithSpecificProperties edges{ToMsgsVertexId(edge.FromVertex()), msgs::EdgeType{edge.EdgeType()},
-                                       edge.Gid().AsUint(), std::move(value_properties)};
-      if (is_in_edge) {
-        result_row.in_edges_with_specific_properties.push_back(std::move(edges));
-      } else {
-        result_row.out_edges_with_specific_properties.push_back(std::move(edges));
-      }
-      return {};
-    };
-  }
-
-  return edge_filler;
-}
-
 auto CreateErrorResponse(const ShardError &shard_error, const auto transaction_id, const std::string_view action) {
   msgs::ShardError message_shard_error{shard_error.code, shard_error.message};
   spdlog::debug("{} In transaction {} {} failed: {}: {}", shard_error.source, transaction_id.logical_id, action,
@@ -475,9 +64,6 @@
   return message_shard_error;
 }
 
-};  // namespace
-=======
->>>>>>> c6471349
 msgs::WriteResponses ShardRsm::ApplyWrite(msgs::CreateVerticesRequest &&req) {
   auto acc = shard_->Access(req.transaction_id);
 
@@ -751,25 +337,24 @@
           EvaluateVertexExpressions(dba, vertex, req.vertex_expressions, expr::identifier_node_symbol));
     }
 
-    std::optional<std::map<PropertyId, Value>> found_props;
-
-    if (req.props_to_return) {
-      found_props = CollectSpecificPropertiesFromAccessor(vertex, req.props_to_return.value(), view);
-    } else {
+    auto found_props = std::invoke([&]() {
+      if (req.props_to_return) {
+        return CollectSpecificPropertiesFromAccessor(vertex, req.props_to_return.value(), view);
+      }
       const auto *schema = shard_->GetSchema(shard_->PrimaryLabel());
       MG_ASSERT(schema);
-      found_props = CollectAllPropertiesFromAccessor(vertex, view, *schema);
-    }
+      return CollectAllPropertiesFromAccessor(vertex, view, *schema);
+    });
 
     // TODO(gvolfing) -VERIFY-
     // Vertex is separated from the properties in the response.
     // Is it useful to return just a vertex without the properties?
-    if (!found_props) {
+    if (found_props.HasError()) {
       shard_error = msgs::ShardError{common::ErrorCode::OBJECT_NOT_FOUND, "Requested properties were not found!"};
     }
 
     results.emplace_back(msgs::ScanResultRow{.vertex = ConstructValueVertex(vertex, view).vertex_v,
-                                             .props = FromMap(found_props.value()),
+                                             .props = FromMap(found_props.GetValue()),
                                              .evaluated_vertex_expressions = std::move(expression_results)});
   };
 
@@ -830,7 +415,7 @@
   const auto batch_limit = req.limit;
   auto dba = DbAccessor{&acc};
 
-  auto maybe_filter_based_on_edge_uniquness = InitializeEdgeUniqunessFunction(req.only_unique_neighbor_rows);
+  auto maybe_filter_based_on_edge_uniqueness = InitializeEdgeUniquenessFunction(req.only_unique_neighbor_rows);
   auto edge_filler = InitializeEdgeFillerFunction(req);
 
   std::vector<VertexAccessor> vertex_accessors;
@@ -851,18 +436,6 @@
         continue;
       }
     }
-<<<<<<< HEAD
-    const auto result = GetExpandOneResult(acc, src_vertex, req, maybe_filter_based_on_edge_uniquness, edge_filler,
-                                           shard_->GetSchema(shard_->PrimaryLabel()));
-
-    if (result.HasError()) {
-      // Code Error
-      shard_error = msgs::ShardError{common::ErrorCode::OBJECT_NOT_FOUND, "Source vertex was not found."};
-      break;
-    }
-
-    results.emplace_back(result.GetValue());
-=======
 
     vertex_accessors.emplace_back(src_vertex_acc_opt.value());
   }
@@ -879,27 +452,23 @@
   for (const auto &src_vertex_acc : vertex_accessors) {
     auto label_id = src_vertex_acc.PrimaryLabel(View::NEW);
     if (label_id.HasError()) {
-      action_successful = false;
-      break;
+      shard_error.emplace(CreateErrorResponse(label_id.GetError(), req.transaction_id, "getting label"));
     }
 
     auto primary_key = src_vertex_acc.PrimaryKey(View::NEW);
     if (primary_key.HasError()) {
-      action_successful = false;
+      shard_error.emplace(CreateErrorResponse(primary_key.GetError(), req.transaction_id, "getting primary key"));
       break;
     }
 
     msgs::VertexId src_vertex(msgs::Label{.id = *label_id}, conversions::ConvertValueVector(*primary_key));
 
-    std::optional<msgs::ExpandOneResultRow> maybe_result;
-
-    if (req.order_by_edges.empty()) {
-      const auto *schema = shard_->GetSchema(shard_->PrimaryLabel());
-      MG_ASSERT(schema);
-      maybe_result =
-          GetExpandOneResult(acc, src_vertex, req, maybe_filter_based_on_edge_uniquness, edge_filler, *schema);
-
-    } else {
+    auto maybe_result = std::invoke([&]() {
+      if (req.order_by_edges.empty()) {
+        const auto *schema = shard_->GetSchema(shard_->PrimaryLabel());
+        MG_ASSERT(schema);
+        return GetExpandOneResult(acc, src_vertex, req, maybe_filter_based_on_edge_uniqueness, edge_filler, *schema);
+      }
       auto [in_edge_accessors, out_edge_accessors] = GetEdgesFromVertex(src_vertex_acc, req.direction);
       const auto in_ordered_edges = OrderByEdges(dba, in_edge_accessors, req.order_by_edges, src_vertex_acc);
       const auto out_ordered_edges = OrderByEdges(dba, out_edge_accessors, req.order_by_edges, src_vertex_acc);
@@ -913,21 +482,19 @@
                      [](const auto &edge_element) { return edge_element.object_acc; });
       const auto *schema = shard_->GetSchema(shard_->PrimaryLabel());
       MG_ASSERT(schema);
-      maybe_result =
-          GetExpandOneResult(src_vertex_acc, src_vertex, req, in_edge_ordered_accessors, out_edge_ordered_accessors,
-                             maybe_filter_based_on_edge_uniquness, edge_filler, *schema);
-    }
-
-    if (!maybe_result) {
-      action_successful = false;
-      break;
-    }
-
-    results.emplace_back(std::move(maybe_result.value()));
+      return GetExpandOneResult(src_vertex_acc, src_vertex, req, in_edge_ordered_accessors, out_edge_ordered_accessors,
+                                maybe_filter_based_on_edge_uniqueness, edge_filler, *schema);
+    });
+
+    if (maybe_result.HasError()) {
+      shard_error.emplace(CreateErrorResponse(primary_key.GetError(), req.transaction_id, "getting primary key"));
+      break;
+    }
+
+    results.emplace_back(std::move(maybe_result.GetValue()));
     if (batch_limit.has_value() && results.size() >= batch_limit.value()) {
       break;
     }
->>>>>>> c6471349
   }
 
   msgs::ExpandOneResponse resp{.error = std::move(shard_error)};
