--- conflicted
+++ resolved
@@ -3,46 +3,15 @@
 
 Vertices::vertices_t::Accessor Vertices::access() { return vertices.access(); }
 
-<<<<<<< HEAD
-const Vertex::Accessor Vertices::find(DbTransaction &t, const Id &id)
-=======
 Option<const Vertex::Accessor> Vertices::find(DbTransaction &t, const Id &id)
->>>>>>> cdd71887
 {
     auto vertices_accessor = vertices.access();
     auto vertices_iterator = vertices_accessor.find(id);
 
     if (vertices_iterator == vertices_accessor.end())
-<<<<<<< HEAD
-        return Vertex::Accessor(t);
-
-    // find vertex
-    auto vertex = vertices_iterator->second.find(t.trans);
-
-    if (vertex == nullptr) return Vertex::Accessor(t);
-
-    return Vertex::Accessor(vertex, &vertices_iterator->second, t);
-}
-
-// TODO
-const Vertex::Accessor Vertices::first(DbTransaction &t)
-{
-    auto vertices_accessor = vertices.access();
-    auto vertices_iterator = vertices_accessor.begin();
-
-    if (vertices_iterator == vertices_accessor.end())
-        return Vertex::Accessor(t);
-
-    auto vertex = vertices_iterator->second.find(t.trans);
-
-    if (vertex == nullptr) return Vertex::Accessor(t);
-
-    return Vertex::Accessor(vertex, &vertices_iterator->second, t);
-=======
         return make_option<const Vertex::Accessor>();
 
     return make_option_const(Vertex::Accessor(&vertices_iterator->second, t));
->>>>>>> cdd71887
 }
 
 Vertex::Accessor Vertices::insert(DbTransaction &t)
@@ -65,12 +34,6 @@
     return Vertex::Accessor(vertex, &inserted_vertex_record->second, t);
 }
 
-//
-// Vertices::prop_familys_t::Accessor Vertices::property_family_access()
-// {
-//     return prop_familys.access();
-// }
-
 PropertyFamily &
 Vertices::property_family_find_or_create(const std::string &name)
 {
