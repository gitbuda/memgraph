// Copyright 2022 Memgraph Ltd.
//
// Use of this software is governed by the Business Source License
// included in the file licenses/BSL.txt; by using this file, you agree to be bound by the terms of the Business Source
// License, and you may not use this file except in compliance with the Business Source License.
//
// As of the Change Date specified in that file, in accordance with
// the Business Source License, use of this software will be governed
// by the Apache License, Version 2.0, included in the file
// licenses/APL.txt.

#pragma once

#include <chrono>
#include <deque>
#include <iostream>
#include <iterator>
#include <map>
#include <numeric>
#include <optional>
#include <random>
#include <set>
#include <stdexcept>
#include <thread>
#include <unordered_map>
#include <vector>

#include "coordinator/coordinator.hpp"
#include "coordinator/coordinator_client.hpp"
#include "coordinator/coordinator_rsm.hpp"
#include "coordinator/shard_map.hpp"
#include "io/address.hpp"
#include "io/errors.hpp"
#include "io/rsm/raft.hpp"
#include "io/rsm/rsm_client.hpp"
#include "io/rsm/shard_rsm.hpp"
#include "io/simulator/simulator.hpp"
#include "io/simulator/simulator_transport.hpp"
#include "query/v2/accessors.hpp"
#include "query/v2/requests.hpp"
#include "storage/v3/id_types.hpp"
#include "storage/v3/value_conversions.hpp"
#include "utils/result.hpp"

namespace memgraph::query::v2 {
template <typename TStorageClient>
class RsmStorageClientManager {
 public:
  using CompoundKey = io::rsm::ShardRsmKey;
  using Shard = coordinator::Shard;
  RsmStorageClientManager() = default;
  RsmStorageClientManager(const RsmStorageClientManager &) = delete;
  RsmStorageClientManager(RsmStorageClientManager &&) = delete;
  RsmStorageClientManager &operator=(const RsmStorageClientManager &) = delete;
  RsmStorageClientManager &operator=(RsmStorageClientManager &&) = delete;
  ~RsmStorageClientManager() = default;

  void AddClient(Shard key, TStorageClient client) { cli_cache_.emplace(std::move(key), std::move(client)); }

  bool Exists(const Shard &key) { return cli_cache_.contains(key); }

  void PurgeCache() { cli_cache_.clear(); }

  TStorageClient &GetClient(const Shard &key) {
    auto it = cli_cache_.find(key);
    MG_ASSERT(it != cli_cache_.end(), "Non-existing shard client");
    return it->second;
  }

 private:
  std::map<Shard, TStorageClient> cli_cache_;
};

template <typename TRequest>
struct ExecutionState {
  using CompoundKey = io::rsm::ShardRsmKey;
  using Shard = coordinator::Shard;

  enum State : int8_t { INITIALIZING, EXECUTING, COMPLETED };
  // label is optional because some operators can create/remove etc, vertices. These kind of requests contain the label
  // on the request itself.
  std::optional<std::string> label;
  // CompoundKey is optional because some operators require to iterate over all the available keys
  // of a shard. One example is ScanAll, where we only require the field label.
  std::optional<CompoundKey> key;
  // Transaction id to be filled by the ShardRequestManager implementation
  coordinator::Hlc transaction_id;
  // Initialized by ShardRequestManager implementation. This vector is filled with the shards that
  // the ShardRequestManager impl will send requests to. When a request to a shard exhausts it, meaning that
  // it pulled all the requested data from the given Shard, it will be removed from the Vector. When the Vector becomes
  // empty, it means that all of the requests have completed succefully.
  // TODO(gvolfing)
  // Maybe make this into a more complex object to be able to keep track of paginated resutls. E.g. instead of a vector
  // of Shards make it into a std::vector<std::pair<Shard, PaginatedResultType>> (probably a struct instead of a pair)
  // where PaginatedResultType is an enum signaling the progress on the given request. This way we can easily check if
  // a partial response on a shard(if there is one) is finished and we can send off the request for the next batch.
  std::vector<Shard> shard_cache;
  // 1-1 mapping with `shard_cache`.
  // A vector that tracks request metadata for each shard (For example, next_id for a ScanAll on Shard A)
  std::vector<TRequest> requests;
  State state = INITIALIZING;
};

class ShardRequestManagerInterface {
 public:
  using VertexAccessor = query::v2::accessors::VertexAccessor;
  ShardRequestManagerInterface() = default;
  ShardRequestManagerInterface(const ShardRequestManagerInterface &) = delete;
  ShardRequestManagerInterface(ShardRequestManagerInterface &&) = delete;
  ShardRequestManagerInterface &operator=(const ShardRequestManagerInterface &) = delete;
  ShardRequestManagerInterface &&operator=(ShardRequestManagerInterface &&) = delete;

  virtual ~ShardRequestManagerInterface() = default;

  virtual void StartTransaction() = 0;
  virtual void Commit() = 0;
  virtual std::vector<VertexAccessor> Request(ExecutionState<msgs::ScanVerticesRequest> &state) = 0;
  virtual std::vector<msgs::CreateVerticesResponse> Request(ExecutionState<msgs::CreateVerticesRequest> &state,
                                                            std::vector<msgs::NewVertex> new_vertices) = 0;
  virtual std::vector<msgs::ExpandOneResultRow> Request(ExecutionState<msgs::ExpandOneRequest> &state,
                                                        msgs::ExpandOneRequest request) = 0;
  virtual std::vector<msgs::CreateExpandResponse> Request(ExecutionState<msgs::CreateExpandRequest> &state,
                                                          std::vector<msgs::NewExpand> new_edges) = 0;

  virtual storage::v3::EdgeTypeId NameToEdgeType(const std::string &name) const = 0;
  virtual storage::v3::PropertyId NameToProperty(const std::string &name) const = 0;
  virtual storage::v3::LabelId NameToLabel(const std::string &name) const = 0;
<<<<<<< HEAD
  virtual const std::string &PropertyToName(memgraph::storage::v3::PropertyId prop) const = 0;
  virtual const std::string &LabelToName(memgraph::storage::v3::LabelId label) const = 0;
  virtual const std::string &EdgeTypeToName(memgraph::storage::v3::EdgeTypeId type) const = 0;
  virtual std::optional<storage::v3::PropertyId> MaybeNameToProperty(const std::string &name) const = 0;
  virtual std::optional<storage::v3::EdgeTypeId> MaybeNameToEdgeType(const std::string &name) const = 0;
  virtual std::optional<storage::v3::LabelId> MaybeNameToLabel(const std::string &name) const = 0;
  virtual bool IsPrimaryLabel(LabelId label) const = 0;
  virtual bool IsPrimaryKey(LabelId primary_label, PropertyId property) const = 0;
=======
  virtual const std::string &PropertyToName(storage::v3::PropertyId prop) const = 0;
  virtual const std::string &LabelToName(storage::v3::LabelId label) const = 0;
  virtual const std::string &EdgeTypeToName(storage::v3::EdgeTypeId type) const = 0;
  virtual bool IsPrimaryLabel(storage::v3::LabelId label) const = 0;
  virtual bool IsPrimaryKey(storage::v3::LabelId primary_label, storage::v3::PropertyId property) const = 0;
>>>>>>> f4d0c776
};

// TODO(kostasrim)rename this class template
template <typename TTransport>
class ShardRequestManager : public ShardRequestManagerInterface {
 public:
  using StorageClient = coordinator::RsmClient<TTransport, msgs::WriteRequests, msgs::WriteResponses,
                                               msgs::ReadRequests, msgs::ReadResponses>;
  using CoordinatorWriteRequests = coordinator::CoordinatorWriteRequests;
  using CoordinatorClient = coordinator::CoordinatorClient<TTransport>;
  using Address = io::Address;
  using Shard = coordinator::Shard;
  using ShardMap = coordinator::ShardMap;
  using CompoundKey = coordinator::PrimaryKey;
  using VertexAccessor = query::v2::accessors::VertexAccessor;
  ShardRequestManager(CoordinatorClient coord, io::Io<TTransport> &&io)
      : coord_cli_(std::move(coord)), io_(std::move(io)) {}

  ShardRequestManager(const ShardRequestManager &) = delete;
  ShardRequestManager(ShardRequestManager &&) = delete;
  ShardRequestManager &operator=(const ShardRequestManager &) = delete;
  ShardRequestManager &operator=(ShardRequestManager &&) = delete;

  ~ShardRequestManager() override {}

  void StartTransaction() override {
    coordinator::HlcRequest req{.last_shard_map_version = shards_map_.GetHlc()};
    CoordinatorWriteRequests write_req = req;
    auto write_res = coord_cli_.SendWriteRequest(write_req);
    if (write_res.HasError()) {
      throw std::runtime_error("HLC request failed");
    }
    auto coordinator_write_response = write_res.GetValue();
    auto hlc_response = std::get<coordinator::HlcResponse>(coordinator_write_response);

    // Transaction ID to be used later...
    transaction_id_ = hlc_response.new_hlc;

    if (hlc_response.fresher_shard_map) {
      shards_map_ = hlc_response.fresher_shard_map.value();
      SetUpNameIdMappers();
    }
  }

  void Commit() override {
    coordinator::HlcRequest req{.last_shard_map_version = shards_map_.GetHlc()};
    CoordinatorWriteRequests write_req = req;
    auto write_res = coord_cli_.SendWriteRequest(write_req);
    if (write_res.HasError()) {
      throw std::runtime_error("HLC request for commit failed");
    }
    auto coordinator_write_response = write_res.GetValue();
    auto hlc_response = std::get<coordinator::HlcResponse>(coordinator_write_response);

    if (hlc_response.fresher_shard_map) {
      shards_map_ = hlc_response.fresher_shard_map.value();
      SetUpNameIdMappers();
    }
    auto commit_timestamp = hlc_response.new_hlc;

    msgs::CommitRequest commit_req{.transaction_id = transaction_id_, .commit_timestamp = commit_timestamp};

    for (const auto &[label, space] : shards_map_.label_spaces) {
      for (const auto &[key, shard] : space.shards) {
        auto &storage_client = GetStorageClientForShard(shard);
        // TODO(kostasrim) Currently requests return the result directly. Adjust this when the API works MgFuture
        // instead.
        auto commit_response = storage_client.SendWriteRequest(commit_req);
        // RETRY on timeouts?
        // Sometimes this produces a timeout. Temporary solution is to use a while(true) as was done in shard_map test
        if (commit_response.HasError()) {
          throw std::runtime_error("Commit request timed out");
        }
        msgs::WriteResponses write_response_variant = commit_response.GetValue();
        auto &response = std::get<msgs::CommitResponse>(write_response_variant);
        if (response.error) {
          throw std::runtime_error("Commit request did not succeed");
        }
      }
    }
  }

  storage::v3::EdgeTypeId NameToEdgeType(const std::string &name) const override {
    return shards_map_.GetEdgeTypeId(name).value();
  }

  storage::v3::PropertyId NameToProperty(const std::string &name) const override {
    return shards_map_.GetPropertyId(name).value();
  }

  storage::v3::LabelId NameToLabel(const std::string &name) const override {
    return shards_map_.GetLabelId(name).value();
  }

  const std::string &PropertyToName(storage::v3::PropertyId id) const override {
    return properties_.IdToName(id.AsUint());
  }
  const std::string &LabelToName(storage::v3::LabelId id) const override { return labels_.IdToName(id.AsUint()); }
  const std::string &EdgeTypeToName(storage::v3::EdgeTypeId id) const override {
    return edge_types_.IdToName(id.AsUint());
  }

  bool IsPrimaryKey(storage::v3::LabelId primary_label, storage::v3::PropertyId property) const override {
    const auto schema_it = shards_map_.schemas.find(primary_label);
    MG_ASSERT(schema_it != shards_map_.schemas.end(), "Invalid primary label id: {}", primary_label.AsUint());

    return std::find_if(schema_it->second.begin(), schema_it->second.end(), [property](const auto &schema_prop) {
             return schema_prop.property_id == property;
           }) != schema_it->second.end();
  }

  bool IsPrimaryLabel(storage::v3::LabelId label) const override { return shards_map_.label_spaces.contains(label); }

  // TODO(kostasrim) Simplify return result
  std::vector<VertexAccessor> Request(ExecutionState<msgs::ScanVerticesRequest> &state) override {
    MaybeInitializeExecutionState(state);
    std::vector<msgs::ScanVerticesResponse> responses;

    SendAllRequests(state);
    auto all_requests_gathered = [](auto &paginated_rsp_tracker) {
      return std::ranges::all_of(paginated_rsp_tracker, [](const auto &state) {
        return state.second == PaginatedResponseState::PartiallyFinished;
      });
    };

    std::map<Shard, PaginatedResponseState> paginated_response_tracker;
    for (const auto &shard : state.shard_cache) {
      paginated_response_tracker.insert(std::make_pair(shard, PaginatedResponseState::Pending));
    }

    do {
      AwaitOnPaginatedRequests(state, responses, paginated_response_tracker);
    } while (!all_requests_gathered(paginated_response_tracker));

    MaybeCompleteState(state);
    // TODO(kostasrim) Before returning start prefetching the batch (this shall be done once we get MgFuture as return
    // result of storage_client.SendReadRequest()).
    return PostProcess(std::move(responses));
  }

  std::vector<msgs::CreateVerticesResponse> Request(ExecutionState<msgs::CreateVerticesRequest> &state,
                                                    std::vector<msgs::NewVertex> new_vertices) override {
    MG_ASSERT(!new_vertices.empty());
    MaybeInitializeExecutionState(state, new_vertices);
    std::vector<msgs::CreateVerticesResponse> responses;
    auto &shard_cache_ref = state.shard_cache;

    // 1. Send the requests.
    SendAllRequests(state, shard_cache_ref);

    // 2. Block untill all the futures are exhausted
    do {
      AwaitOnResponses(state, responses);
    } while (!state.shard_cache.empty());

    MaybeCompleteState(state);
    // TODO(kostasrim) Before returning start prefetching the batch (this shall be done once we get MgFuture as return
    // result of storage_client.SendReadRequest()).
    return responses;
  }

  std::vector<msgs::CreateExpandResponse> Request(ExecutionState<msgs::CreateExpandRequest> &state,
                                                  std::vector<msgs::NewExpand> new_edges) override {
    MG_ASSERT(!new_edges.empty());
    MaybeInitializeExecutionState(state, new_edges);
    std::vector<msgs::CreateExpandResponse> responses;
    auto &shard_cache_ref = state.shard_cache;
    size_t id{0};
    for (auto shard_it = shard_cache_ref.begin(); shard_it != shard_cache_ref.end(); ++id) {
      auto &storage_client = GetStorageClientForShard(*shard_it);
      msgs::WriteRequests req = state.requests[id];
      auto write_response_result = storage_client.SendWriteRequest(std::move(req));
      if (write_response_result.HasError()) {
        throw std::runtime_error("CreateVertices request timedout");
      }
      msgs::WriteResponses response_variant = write_response_result.GetValue();
      msgs::CreateExpandResponse mapped_response = std::get<msgs::CreateExpandResponse>(response_variant);

      if (mapped_response.error) {
        throw std::runtime_error("CreateExpand request did not succeed");
      }
      responses.push_back(mapped_response);
      shard_it = shard_cache_ref.erase(shard_it);
    }
    // We are done with this state
    MaybeCompleteState(state);
    return responses;
  }

  std::vector<msgs::ExpandOneResultRow> Request(ExecutionState<msgs::ExpandOneRequest> &state,
                                                msgs::ExpandOneRequest request) override {
    // TODO(kostasrim)Update to limit the batch size here
    // Expansions of the destination must be handled by the caller. For example
    // match (u:L1 { prop : 1 })-[:Friend]-(v:L1)
    // For each vertex U, the ExpandOne will result in <U, Edges>. The destination vertex and its properties
    // must be fetched again with an ExpandOne(Edges.dst)
    MaybeInitializeExecutionState(state, std::move(request));
    std::vector<msgs::ExpandOneResponse> responses;
    auto &shard_cache_ref = state.shard_cache;

    // 1. Send the requests.
    SendAllRequests(state, shard_cache_ref);

    // 2. Block untill all the futures are exhausted
    do {
      AwaitOnResponses(state, responses);
    } while (!state.shard_cache.empty());
    std::vector<msgs::ExpandOneResultRow> result_rows;
    const auto total_row_count = std::accumulate(responses.begin(), responses.end(), 0,
                                                 [](const int64_t partial_count, const msgs::ExpandOneResponse &resp) {
                                                   return partial_count + resp.result.size();
                                                 });
    result_rows.reserve(total_row_count);

    for (auto &response : responses) {
      result_rows.insert(result_rows.end(), std::make_move_iterator(response.result.begin()),
                         std::make_move_iterator(response.result.end()));
    }
    MaybeCompleteState(state);
    return result_rows;
  }

  std::optional<storage::v3::PropertyId> MaybeNameToProperty(const std::string &name) const override {
    return shards_map_.GetPropertyId(name);
  }

  std::optional<storage::v3::EdgeTypeId> MaybeNameToEdgeType(const std::string &name) const override {
    return shards_map_.GetEdgeTypeId(name);
  }

  std::optional<storage::v3::LabelId> MaybeNameToLabel(const std::string &name) const override {
    return shards_map_.GetLabelId(name);
  }

 private:
  enum class PaginatedResponseState { Pending, PartiallyFinished };

  std::vector<VertexAccessor> PostProcess(std::vector<msgs::ScanVerticesResponse> &&responses) const {
    std::vector<VertexAccessor> accessors;
    for (auto &response : responses) {
      for (auto &result_row : response.results) {
        accessors.emplace_back(VertexAccessor(std::move(result_row.vertex), std::move(result_row.props), this));
      }
    }
    return accessors;
  }

  template <typename ExecutionState>
  void ThrowIfStateCompleted(ExecutionState &state) const {
    if (state.state == ExecutionState::COMPLETED) [[unlikely]] {
      throw std::runtime_error("State is completed and must be reset");
    }
  }

  template <typename ExecutionState>
  void MaybeCompleteState(ExecutionState &state) const {
    if (state.requests.empty()) {
      state.state = ExecutionState::COMPLETED;
    }
  }

  template <typename ExecutionState>
  bool ShallNotInitializeState(ExecutionState &state) const {
    return state.state != ExecutionState::INITIALIZING;
  }

  void MaybeInitializeExecutionState(ExecutionState<msgs::CreateVerticesRequest> &state,
                                     std::vector<msgs::NewVertex> new_vertices) {
    ThrowIfStateCompleted(state);
    if (ShallNotInitializeState(state)) {
      return;
    }
    state.transaction_id = transaction_id_;

    std::map<Shard, msgs::CreateVerticesRequest> per_shard_request_table;

    for (auto &new_vertex : new_vertices) {
      MG_ASSERT(!new_vertex.label_ids.empty(), "This is error!");
      auto shard = shards_map_.GetShardForKey(new_vertex.label_ids[0].id,
                                              storage::conversions::ConvertPropertyVector(new_vertex.primary_key));
      if (!per_shard_request_table.contains(shard)) {
        msgs::CreateVerticesRequest create_v_rqst{.transaction_id = transaction_id_};
        per_shard_request_table.insert(std::pair(shard, std::move(create_v_rqst)));
        state.shard_cache.push_back(shard);
      }
      per_shard_request_table[shard].new_vertices.push_back(std::move(new_vertex));
    }

    for (auto &[shard, rqst] : per_shard_request_table) {
      state.requests.push_back(std::move(rqst));
    }
    state.state = ExecutionState<msgs::CreateVerticesRequest>::EXECUTING;
  }

  void MaybeInitializeExecutionState(ExecutionState<msgs::CreateExpandRequest> &state,
                                     std::vector<msgs::NewExpand> new_expands) {
    ThrowIfStateCompleted(state);
    if (ShallNotInitializeState(state)) {
      return;
    }
    state.transaction_id = transaction_id_;

    std::map<Shard, msgs::CreateExpandRequest> per_shard_request_table;
    auto ensure_shard_exists_in_table = [&per_shard_request_table,
                                         transaction_id = transaction_id_](const Shard &shard) {
      if (!per_shard_request_table.contains(shard)) {
        msgs::CreateExpandRequest create_expand_request{.transaction_id = transaction_id};
        per_shard_request_table.insert({shard, std::move(create_expand_request)});
      }
    };

    for (auto &new_expand : new_expands) {
      const auto shard_src_vertex = shards_map_.GetShardForKey(
          new_expand.src_vertex.first.id, storage::conversions::ConvertPropertyVector(new_expand.src_vertex.second));
      const auto shard_dest_vertex = shards_map_.GetShardForKey(
          new_expand.dest_vertex.first.id, storage::conversions::ConvertPropertyVector(new_expand.dest_vertex.second));

      ensure_shard_exists_in_table(shard_src_vertex);

      if (shard_src_vertex != shard_dest_vertex) {
        ensure_shard_exists_in_table(shard_dest_vertex);
        per_shard_request_table[shard_dest_vertex].new_expands.push_back(new_expand);
      }
      per_shard_request_table[shard_src_vertex].new_expands.push_back(std::move(new_expand));
    }

    for (auto &[shard, request] : per_shard_request_table) {
      state.shard_cache.push_back(shard);
      state.requests.push_back(std::move(request));
    }
    state.state = ExecutionState<msgs::CreateExpandRequest>::EXECUTING;
  }

  void MaybeInitializeExecutionState(ExecutionState<msgs::ScanVerticesRequest> &state) {
    ThrowIfStateCompleted(state);
    if (ShallNotInitializeState(state)) {
      return;
    }

    std::vector<coordinator::Shards> multi_shards;
    state.transaction_id = transaction_id_;
    if (!state.label) {
      multi_shards = shards_map_.GetAllShards();
    } else {
      const auto label_id = shards_map_.GetLabelId(*state.label);
      MG_ASSERT(label_id);
      MG_ASSERT(IsPrimaryLabel(*label_id));
      multi_shards = {shards_map_.GetShardsForLabel(*state.label)};
    }
    for (auto &shards : multi_shards) {
      for (auto &[key, shard] : shards) {
        MG_ASSERT(!shard.empty());
        state.shard_cache.push_back(std::move(shard));
        msgs::ScanVerticesRequest rqst;
        rqst.transaction_id = transaction_id_;
        rqst.start_id.second = storage::conversions::ConvertValueVector(key);
        state.requests.push_back(std::move(rqst));
      }
    }
    state.state = ExecutionState<msgs::ScanVerticesRequest>::EXECUTING;
  }

  void MaybeInitializeExecutionState(ExecutionState<msgs::ExpandOneRequest> &state, msgs::ExpandOneRequest request) {
    ThrowIfStateCompleted(state);
    if (ShallNotInitializeState(state)) {
      return;
    }
    state.transaction_id = transaction_id_;

    std::map<Shard, msgs::ExpandOneRequest> per_shard_request_table;
    auto top_level_rqst_template = request;
    top_level_rqst_template.transaction_id = transaction_id_;
    top_level_rqst_template.src_vertices.clear();
    state.requests.clear();
    for (auto &vertex : request.src_vertices) {
      auto shard =
          shards_map_.GetShardForKey(vertex.first.id, storage::conversions::ConvertPropertyVector(vertex.second));
      if (!per_shard_request_table.contains(shard)) {
        per_shard_request_table.insert(std::pair(shard, top_level_rqst_template));
        state.shard_cache.push_back(shard);
      }
      per_shard_request_table[shard].src_vertices.push_back(vertex);
    }

    for (auto &[shard, rqst] : per_shard_request_table) {
      state.requests.push_back(std::move(rqst));
    }
    state.state = ExecutionState<msgs::ExpandOneRequest>::EXECUTING;
  }

  StorageClient &GetStorageClientForShard(Shard shard) {
    if (!storage_cli_manager_.Exists(shard)) {
      AddStorageClientToManager(shard);
    }
    return storage_cli_manager_.GetClient(shard);
  }

  StorageClient &GetStorageClientForShard(const std::string &label, const CompoundKey &key) {
    auto shard = shards_map_.GetShardForKey(label, key);
    return GetStorageClientForShard(std::move(shard));
  }

  void AddStorageClientToManager(Shard target_shard) {
    MG_ASSERT(!target_shard.empty());
    auto leader_addr = target_shard.front();
    std::vector<Address> addresses;
    addresses.reserve(target_shard.size());
    for (auto &address : target_shard) {
      addresses.push_back(std::move(address.address));
    }
    auto cli = StorageClient(io_, std::move(leader_addr.address), std::move(addresses));
    storage_cli_manager_.AddClient(target_shard, std::move(cli));
  }

  void SendAllRequests(ExecutionState<msgs::ScanVerticesRequest> &state) {
    int64_t shard_idx = 0;
    for (const auto &request : state.requests) {
      const auto &current_shard = state.shard_cache[shard_idx];

      auto &storage_client = GetStorageClientForShard(current_shard);
      msgs::ReadRequests req = request;
      storage_client.SendAsyncReadRequest(request);

      ++shard_idx;
    }
  }

  void SendAllRequests(ExecutionState<msgs::CreateVerticesRequest> &state,
                       std::vector<memgraph::coordinator::Shard> &shard_cache_ref) {
    size_t id = 0;
    for (auto shard_it = shard_cache_ref.begin(); shard_it != shard_cache_ref.end(); ++shard_it) {
      // This is fine because all new_vertices of each request end up on the same shard
      const auto labels = state.requests[id].new_vertices[0].label_ids;
      auto req_deep_copy = state.requests[id];

      for (auto &new_vertex : req_deep_copy.new_vertices) {
        new_vertex.label_ids.erase(new_vertex.label_ids.begin());
      }

      auto &storage_client = GetStorageClientForShard(*shard_it);

      msgs::WriteRequests req = req_deep_copy;
      storage_client.SendAsyncWriteRequest(req);
      ++id;
    }
  }

  void SendAllRequests(ExecutionState<msgs::ExpandOneRequest> &state,
                       std::vector<memgraph::coordinator::Shard> &shard_cache_ref) {
    size_t id = 0;
    for (auto shard_it = shard_cache_ref.begin(); shard_it != shard_cache_ref.end(); ++shard_it) {
      auto &storage_client = GetStorageClientForShard(*shard_it);
      msgs::ReadRequests req = state.requests[id];
      storage_client.SendAsyncReadRequest(req);
      ++id;
    }
  }

  void AwaitOnResponses(ExecutionState<msgs::CreateVerticesRequest> &state,
                        std::vector<msgs::CreateVerticesResponse> &responses) {
    auto &shard_cache_ref = state.shard_cache;
    int64_t request_idx = 0;

    for (auto shard_it = shard_cache_ref.begin(); shard_it != shard_cache_ref.end();) {
      // This is fine because all new_vertices of each request end up on the same shard
      const auto labels = state.requests[request_idx].new_vertices[0].label_ids;

      auto &storage_client = GetStorageClientForShard(*shard_it);

      auto poll_result = storage_client.AwaitAsyncWriteRequest();
      if (!poll_result) {
        ++shard_it;
        ++request_idx;

        continue;
      }

      if (poll_result->HasError()) {
        throw std::runtime_error("CreateVertices request timed out");
      }

      msgs::WriteResponses response_variant = poll_result->GetValue();
      auto response = std::get<msgs::CreateVerticesResponse>(response_variant);

      if (response.error) {
        throw std::runtime_error("CreateVertices request did not succeed");
      }
      responses.push_back(response);

      shard_it = shard_cache_ref.erase(shard_it);
      // Needed to maintain the 1-1 mapping between the ShardCache and the requests.
      auto it = state.requests.begin() + request_idx;
      state.requests.erase(it);
    }
  }

  void AwaitOnResponses(ExecutionState<msgs::ExpandOneRequest> &state,
                        std::vector<msgs::ExpandOneResponse> &responses) {
    auto &shard_cache_ref = state.shard_cache;
    int64_t request_idx = 0;

    for (auto shard_it = shard_cache_ref.begin(); shard_it != shard_cache_ref.end();) {
      auto &storage_client = GetStorageClientForShard(*shard_it);

      auto poll_result = storage_client.PollAsyncReadRequest();
      if (!poll_result) {
        ++shard_it;
        ++request_idx;
        continue;
      }

      if (poll_result->HasError()) {
        throw std::runtime_error("ExpandOne request timed out");
      }

      msgs::ReadResponses response_variant = poll_result->GetValue();
      auto response = std::get<msgs::ExpandOneResponse>(response_variant);
      // -NOTE-
      // Currently a boolean flag for signaling the overall success of the
      // ExpandOne request does not exist. But it should, so here we assume
      // that it is already in place.
      if (response.error) {
        throw std::runtime_error("ExpandOne request did not succeed");
      }

      responses.push_back(std::move(response));
      shard_it = shard_cache_ref.erase(shard_it);
      // Needed to maintain the 1-1 mapping between the ShardCache and the requests.
      auto it = state.requests.begin() + request_idx;
      state.requests.erase(it);
    }
  }

  void AwaitOnPaginatedRequests(ExecutionState<msgs::ScanVerticesRequest> &state,
                                std::vector<msgs::ScanVerticesResponse> &responses,
                                std::map<Shard, PaginatedResponseState> &paginated_response_tracker) {
    auto &shard_cache_ref = state.shard_cache;

    // Find the first request that is not holding a paginated response.
    int64_t request_idx = 0;
    for (auto shard_it = shard_cache_ref.begin(); shard_it != shard_cache_ref.end();) {
      if (paginated_response_tracker.at(*shard_it) != PaginatedResponseState::Pending) {
        ++shard_it;
        ++request_idx;
        continue;
      }

      auto &storage_client = GetStorageClientForShard(*shard_it);

      auto await_result = storage_client.AwaitAsyncReadRequest();

      if (!await_result) {
        // Redirection has occured.
        ++shard_it;
        ++request_idx;
        continue;
      }

      if (await_result->HasError()) {
        throw std::runtime_error("ScanAll request timed out");
      }

      msgs::ReadResponses read_response_variant = await_result->GetValue();
      auto response = std::get<msgs::ScanVerticesResponse>(read_response_variant);
      if (response.error) {
        throw std::runtime_error("ScanAll request did not succeed");
      }

      if (!response.next_start_id) {
        paginated_response_tracker.erase((*shard_it));
        shard_cache_ref.erase(shard_it);
        // Needed to maintain the 1-1 mapping between the ShardCache and the requests.
        auto it = state.requests.begin() + request_idx;
        state.requests.erase(it);

      } else {
        state.requests[request_idx].start_id.second = response.next_start_id->second;
        paginated_response_tracker[*shard_it] = PaginatedResponseState::PartiallyFinished;
      }
      responses.push_back(std::move(response));
    }
  }

  void SetUpNameIdMappers() {
    std::unordered_map<uint64_t, std::string> id_to_name;
    for (const auto &[name, id] : shards_map_.labels) {
      id_to_name.emplace(id.AsUint(), name);
    }
    labels_.StoreMapping(std::move(id_to_name));
    id_to_name.clear();
    for (const auto &[name, id] : shards_map_.properties) {
      id_to_name.emplace(id.AsUint(), name);
    }
    properties_.StoreMapping(std::move(id_to_name));
    id_to_name.clear();
    for (const auto &[name, id] : shards_map_.edge_types) {
      id_to_name.emplace(id.AsUint(), name);
    }
    edge_types_.StoreMapping(std::move(id_to_name));
  }

  ShardMap shards_map_;
  storage::v3::NameIdMapper properties_;
  storage::v3::NameIdMapper edge_types_;
  storage::v3::NameIdMapper labels_;
  CoordinatorClient coord_cli_;
  RsmStorageClientManager<StorageClient> storage_cli_manager_;
  io::Io<TTransport> io_;
  coordinator::Hlc transaction_id_;
  // TODO(kostasrim) Add batch prefetching
};
}  // namespace memgraph::query::v2<|MERGE_RESOLUTION|>--- conflicted
+++ resolved
@@ -125,7 +125,6 @@
   virtual storage::v3::EdgeTypeId NameToEdgeType(const std::string &name) const = 0;
   virtual storage::v3::PropertyId NameToProperty(const std::string &name) const = 0;
   virtual storage::v3::LabelId NameToLabel(const std::string &name) const = 0;
-<<<<<<< HEAD
   virtual const std::string &PropertyToName(memgraph::storage::v3::PropertyId prop) const = 0;
   virtual const std::string &LabelToName(memgraph::storage::v3::LabelId label) const = 0;
   virtual const std::string &EdgeTypeToName(memgraph::storage::v3::EdgeTypeId type) const = 0;
@@ -134,13 +133,6 @@
   virtual std::optional<storage::v3::LabelId> MaybeNameToLabel(const std::string &name) const = 0;
   virtual bool IsPrimaryLabel(LabelId label) const = 0;
   virtual bool IsPrimaryKey(LabelId primary_label, PropertyId property) const = 0;
-=======
-  virtual const std::string &PropertyToName(storage::v3::PropertyId prop) const = 0;
-  virtual const std::string &LabelToName(storage::v3::LabelId label) const = 0;
-  virtual const std::string &EdgeTypeToName(storage::v3::EdgeTypeId type) const = 0;
-  virtual bool IsPrimaryLabel(storage::v3::LabelId label) const = 0;
-  virtual bool IsPrimaryKey(storage::v3::LabelId primary_label, storage::v3::PropertyId property) const = 0;
->>>>>>> f4d0c776
 };
 
 // TODO(kostasrim)rename this class template
