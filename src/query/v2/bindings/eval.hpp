// Copyright 2022 Memgraph Ltd.
//
// Use of this software is governed by the Business Source License
// included in the file licenses/BSL.txt; by using this file, you agree to be bound by the terms of the Business Source
// License, and you may not use this file except in compliance with the Business Source License.
//
// As of the Change Date specified in that file, in accordance with
// the Business Source License, use of this software will be governed
// by the Apache License, Version 2.0, included in the file
// licenses/APL.txt.

#pragma once

#include "query/v2/bindings/bindings.hpp"

#include "expr/interpret/eval.hpp"
#include "query/v2/bindings/typed_value.hpp"
#include "query/v2/context.hpp"
#include "query/v2/conversions.hpp"
#include "query/v2/db_accessor.hpp"
#include "query/v2/requests.hpp"
#include "storage/v3/conversions.hpp"
#include "storage/v3/property_value.hpp"
#include "storage/v3/result.hpp"
#include "storage/v3/view.hpp"

namespace memgraph::query::v2 {

<<<<<<< HEAD
=======
class ShardRequestManagerInterface;

inline const auto lam = [](const auto &val) { return ValueToTypedValue(val); };
>>>>>>> f4d0c776
namespace detail {
class Callable {
 public:
  auto operator()(const storage::v3::PropertyValue &val) const {
    return storage::v3::PropertyToTypedValue<TypedValue>(val);
  };
  auto operator()(const msgs::Value &val, ShardRequestManagerInterface *manager) const {
    return ValueToTypedValue(val, manager);
  };
};

}  // namespace detail
using ExpressionEvaluator =
    expr::ExpressionEvaluator<TypedValue, query::v2::EvaluationContext, ShardRequestManagerInterface, storage::v3::View,
                              storage::v3::LabelId, msgs::Value, detail::Callable, common::ErrorCode,
                              expr::QueryEngineTag>;

}  // namespace memgraph::query::v2<|MERGE_RESOLUTION|>--- conflicted
+++ resolved
@@ -26,12 +26,8 @@
 
 namespace memgraph::query::v2 {
 
-<<<<<<< HEAD
-=======
 class ShardRequestManagerInterface;
 
-inline const auto lam = [](const auto &val) { return ValueToTypedValue(val); };
->>>>>>> f4d0c776
 namespace detail {
 class Callable {
  public:
