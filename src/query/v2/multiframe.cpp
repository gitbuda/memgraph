// Copyright 2022 Memgraph Ltd.
//
// Use of this software is governed by the Business Source License
// included in the file licenses/BSL.txt; by using this file, you agree to be bound by the terms of the Business Source
// License, and you may not use this file except in compliance with the Business Source License.
//
// As of the Change Date specified in that file, in accordance with
// the Business Source License, use of this software will be governed
// by the Apache License, Version 2.0, included in the file
// licenses/APL.txt.

#include "query/v2/multiframe.hpp"

#include "query/v2/bindings/frame.hpp"
#include "utils/pmr/vector.hpp"

namespace memgraph::query::v2 {

// #NoCommit uncomment https://github.com/memgraph/memgraph/pull/676#discussion_r1035704661
// static_assert(std::forward_iterator<ValidFramesReader::Iterator> &&
//               std::equality_comparable<ValidFramesReader::Iterator>);
// static_assert(std::forward_iterator<ValidFramesModifier::Iterator> &&
//               std::equality_comparable<ValidFramesModifier::Iterator>);
// static_assert(std::forward_iterator<ValidFramesConsumer::Iterator> &&
//               std::equality_comparable<ValidFramesConsumer::Iterator>);
// static_assert(std::forward_iterator<InvalidFramesPopulator::Iterator> &&
//               std::equality_comparable<InvalidFramesPopulator::Iterator>);

MultiFrame::MultiFrame(int64_t size_of_frame, size_t number_of_frames, utils::MemoryResource *execution_memory)
    : frames_(utils::pmr::vector<FrameWithValidity>(
          number_of_frames, FrameWithValidity(size_of_frame, execution_memory), execution_memory)) {
  MG_ASSERT(number_of_frames > 0);
}

MultiFrame::MultiFrame(const MultiFrame &other) {
  frames_.reserve(other.frames_.size());
  std::transform(other.frames_.begin(), other.frames_.end(), std::back_inserter(frames_),
                 [](const auto &other_frame) { return other_frame; });
}

// NOLINTNEXTLINE (bugprone-exception-escape)
MultiFrame::MultiFrame(MultiFrame &&other) noexcept : frames_(std::move(other.frames_)) {}

FrameWithValidity &MultiFrame::GetFirstFrame() {
  MG_ASSERT(!frames_.empty());
  return frames_.front();
}

void MultiFrame::MakeAllFramesInvalid() noexcept {
  std::for_each(frames_.begin(), frames_.end(), [](auto &frame) { frame.MakeInvalid(); });
}

bool MultiFrame::HasValidFrame() const noexcept {
  return std::any_of(frames_.begin(), frames_.end(), [](auto &frame) { return frame.IsValid(); });
}

// NOLINTNEXTLINE (bugprone-exception-escape)
void MultiFrame::DefragmentValidFrames() noexcept {
  /*
  from: https://en.cppreference.com/w/cpp/algorithm/remove
  "Removing is done by shifting (by means of copy assignment (until C++11)move assignment (since C++11)) the elements
  in the range in such a way that the elements that are not to be removed appear in the beginning of the range.
  Relative order of the elements that remain is preserved and the physical size of the container is unchanged."
  */
<<<<<<< HEAD
  // NOLINTNEXTLINE (bugprone-unused-return-value)
  std::remove_if(frames_.begin(), frames_.end(), [](auto &frame) { return !frame.IsValid(); });
=======
      std::remove_if(frames_.begin(), frames_.end(), [](auto &frame) { return !frame.IsValid(); });
>>>>>>> 452722f4
}

ValidFramesReader MultiFrame::GetValidFramesReader() { return ValidFramesReader{*this}; }

ValidFramesModifier MultiFrame::GetValidFramesModifier() { return ValidFramesModifier{*this}; }

ValidFramesConsumer MultiFrame::GetValidFramesConsumer() { return ValidFramesConsumer{*this}; }

InvalidFramesPopulator MultiFrame::GetInvalidFramesPopulator() { return InvalidFramesPopulator{*this}; }

ValidFramesReader::ValidFramesReader(MultiFrame &multiframe) : multiframe_(multiframe) {}

ValidFramesReader::Iterator ValidFramesReader::begin() { return Iterator{&multiframe_.frames_[0], *this}; }
ValidFramesReader::Iterator ValidFramesReader::end() {
  return Iterator{multiframe_.frames_.data() + multiframe_.frames_.size(), *this};
}

ValidFramesModifier::ValidFramesModifier(MultiFrame &multiframe) : multiframe_(multiframe) {}

ValidFramesModifier::Iterator ValidFramesModifier::begin() { return Iterator{&multiframe_.frames_[0], *this}; }
ValidFramesModifier::Iterator ValidFramesModifier::end() {
  return Iterator{multiframe_.frames_.data() + multiframe_.frames_.size(), *this};
}

ValidFramesConsumer::ValidFramesConsumer(MultiFrame &multiframe) : multiframe_(multiframe) {}

// NOLINTNEXTLINE (bugprone-exception-escape)
ValidFramesConsumer::~ValidFramesConsumer() noexcept {
  // TODO Possible optimisation: only DefragmentValidFrames if one frame has been invalidated? Only if does not
  // cost too much to store it
  multiframe_.DefragmentValidFrames();
}

ValidFramesConsumer::Iterator ValidFramesConsumer::begin() { return Iterator{&multiframe_.frames_[0], *this}; }

ValidFramesConsumer::Iterator ValidFramesConsumer::end() {
  return Iterator{multiframe_.frames_.data() + multiframe_.frames_.size(), *this};
}

InvalidFramesPopulator::InvalidFramesPopulator(MultiFrame &multiframe) : multiframe_(multiframe) {}

InvalidFramesPopulator::Iterator InvalidFramesPopulator::begin() {
  for (auto &frame : multiframe_.frames_) {
    if (!frame.IsValid()) {
      return Iterator{&frame};
    }
  }
  return end();
}

InvalidFramesPopulator::Iterator InvalidFramesPopulator::end() {
  return Iterator{multiframe_.frames_.data() + multiframe_.frames_.size()};
}

}  // namespace memgraph::query::v2<|MERGE_RESOLUTION|>--- conflicted
+++ resolved
@@ -62,12 +62,9 @@
   in the range in such a way that the elements that are not to be removed appear in the beginning of the range.
   Relative order of the elements that remain is preserved and the physical size of the container is unchanged."
   */
-<<<<<<< HEAD
+
   // NOLINTNEXTLINE (bugprone-unused-return-value)
   std::remove_if(frames_.begin(), frames_.end(), [](auto &frame) { return !frame.IsValid(); });
-=======
-      std::remove_if(frames_.begin(), frames_.end(), [](auto &frame) { return !frame.IsValid(); });
->>>>>>> 452722f4
 }
 
 ValidFramesReader MultiFrame::GetValidFramesReader() { return ValidFramesReader{*this}; }
