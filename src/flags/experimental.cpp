--- conflicted
+++ resolved
@@ -47,13 +47,8 @@
 
 namespace memgraph::flags {
 
-<<<<<<< HEAD
-auto const mapping = std::map{std::pair{"system-replication"sv, Experiments::SYSTEM_REPLICATION},
+auto const mapping = std::map{std::pair{"text-search"sv, Experiments::TEXT_SEARCH},
                               std::pair{"alternative-storage"sv, Experiments::ALTERNATIVE_STORAGE},
-                              std::pair{"text-search"sv, Experiments::TEXT_SEARCH},
-=======
-auto const mapping = std::map{std::pair{"text-search"sv, Experiments::TEXT_SEARCH},
->>>>>>> 47617e8a
                               std::pair{"high-availability"sv, Experiments::HIGH_AVAILABILITY}};
 
 auto ExperimentsInstance() -> Experiments & {
