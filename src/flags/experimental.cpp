--- conflicted
+++ resolved
@@ -26,11 +26,8 @@
 namespace memgraph::flags {
 
 auto const mapping = std::map{std::pair{"system-replication"sv, Experiments::SYSTEM_REPLICATION},
-<<<<<<< HEAD
                               std::pair{"alternative-storage"sv, Experiments::ALTERNATIVE_STORAGE},
-=======
                               std::pair{"text-search"sv, Experiments::TEXT_SEARCH},
->>>>>>> 7a1052f9
                               std::pair{"high-availability"sv, Experiments::HIGH_AVAILABILITY}};
 
 auto ExperimentsInstance() -> Experiments & {
