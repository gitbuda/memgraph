--- conflicted
+++ resolved
@@ -2030,108 +2030,6 @@
   EXPECT_THROW(ExpandWShortest(EdgeAtom::Direction::BOTH, -1, LITERAL(true)), QueryRuntimeException);
 }
 
-<<<<<<< HEAD
-TEST_F(QueryPlanExpandWeightedShortestPath, FineGrainedFiltering) {
-  // All edge_types and labels allowed
-  {
-    memgraph::auth::User user{"test"};
-    user.fine_grained_access_handler().label_permissions().Grant("*", memgraph::auth::FineGrainedPermission::READ);
-    user.fine_grained_access_handler().edge_type_permissions().Grant("*", memgraph::auth::FineGrainedPermission::READ);
-    auto results = ExpandWShortest(EdgeAtom::Direction::BOTH, 1000, LITERAL(true), 0, nullptr, &user);
-    EXPECT_EQ(results[0].path.size(), 1);
-    EXPECT_EQ(GetDoubleProp(results[0].path[0]), 3);
-    EXPECT_EQ(results[0].total_weight, 3);
-
-    EXPECT_EQ(results[1].path.size(), 1);
-    EXPECT_EQ(GetDoubleProp(results[1].path[0]), 5);
-    EXPECT_EQ(results[1].total_weight, 5);
-
-    EXPECT_EQ(results[2].path.size(), 2);
-    EXPECT_EQ(GetDoubleProp(results[2].path[0]), 3);
-    EXPECT_EQ(GetDoubleProp(results[2].path[1]), 3);
-    EXPECT_EQ(results[2].total_weight, 6);
-
-    EXPECT_EQ(results[3].path.size(), 3);
-    EXPECT_EQ(GetDoubleProp(results[3].path[0]), 3);
-    EXPECT_EQ(GetDoubleProp(results[3].path[1]), 3);
-    EXPECT_EQ(GetDoubleProp(results[3].path[2]), 3);
-    EXPECT_EQ(results[3].total_weight, 9);
-  }
-
-  // Denied all labels
-  {
-    memgraph::auth::User user{"test"};
-    user.fine_grained_access_handler().label_permissions().Deny("*", memgraph::auth::FineGrainedPermission::READ);
-    user.fine_grained_access_handler().edge_type_permissions().Grant("*", memgraph::auth::FineGrainedPermission::READ);
-    auto results = ExpandWShortest(EdgeAtom::Direction::BOTH, 1000, LITERAL(true), 0, nullptr, &user);
-    ASSERT_EQ(results.size(), 0);
-  }
-
-  // Denied all edge types
-  {
-    memgraph::auth::User user{"test"};
-    user.fine_grained_access_handler().label_permissions().Grant("*", memgraph::auth::FineGrainedPermission::READ);
-    user.fine_grained_access_handler().edge_type_permissions().Deny("*", memgraph::auth::FineGrainedPermission::READ);
-    auto results = ExpandWShortest(EdgeAtom::Direction::BOTH, 1000, LITERAL(true), 0, nullptr, &user);
-    ASSERT_EQ(results.size(), 0);
-  }
-
-  // Denied first vertex label
-  {
-    memgraph::auth::User user{"test"};
-    user.fine_grained_access_handler().label_permissions().Deny("l0", memgraph::auth::FineGrainedPermission::READ);
-    user.fine_grained_access_handler().edge_type_permissions().Grant("*", memgraph::auth::FineGrainedPermission::READ);
-
-    auto results = ExpandWShortest(EdgeAtom::Direction::BOTH, 1000, LITERAL(true), 0, nullptr, &user);
-    ASSERT_EQ(results.size(), 0);
-  }
-
-  // Denied vertex label 2
-  {
-    memgraph::auth::User user{"test"};
-    user.fine_grained_access_handler().label_permissions().Grant("l0", memgraph::auth::FineGrainedPermission::READ);
-    user.fine_grained_access_handler().label_permissions().Grant("l1", memgraph::auth::FineGrainedPermission::READ);
-    user.fine_grained_access_handler().label_permissions().Grant("l2", memgraph::auth::FineGrainedPermission::READ);
-    user.fine_grained_access_handler().label_permissions().Grant("l3", memgraph::auth::FineGrainedPermission::READ);
-    user.fine_grained_access_handler().label_permissions().Grant("l4", memgraph::auth::FineGrainedPermission::READ);
-    user.fine_grained_access_handler().edge_type_permissions().Grant("*", memgraph::auth::FineGrainedPermission::READ);
-
-    auto results = ExpandWShortest(EdgeAtom::Direction::BOTH, 1000, LITERAL(true), 0, nullptr, &user);
-    ASSERT_EQ(results.size(), 4);
-
-    user.fine_grained_access_handler().label_permissions().Deny("l2", memgraph::auth::FineGrainedPermission::READ);
-    auto filtered_results = ExpandWShortest(EdgeAtom::Direction::BOTH, 1000, LITERAL(true), 0, nullptr, &user);
-    ASSERT_EQ(filtered_results.size(), 3);
-  }
-
-  // Deny edge type (created vertex 5 and edge vertex 4 to vertex 5)
-  {
-    v.push_back(dba.InsertVertex());
-    ASSERT_TRUE(v.back().SetProperty(prop.second, memgraph::storage::PropertyValue(5)).HasValue());
-    ASSERT_TRUE(v.back().AddLabel(db.NameToLabel("l5")).HasValue());
-    dba.AdvanceCommand();
-    memgraph::storage::EdgeTypeId edge_type_filter = dba.NameToEdgeType("edge_type_filter");
-    auto edge = dba.InsertEdge(&v[4], &v[5], edge_type_filter);
-    ASSERT_TRUE(edge->SetProperty(prop.second, memgraph::storage::PropertyValue(1)).HasValue());
-    e.emplace(std::make_pair(4, 5), *edge);
-    dba.AdvanceCommand();
-
-    memgraph::auth::User user{"test"};
-    user.fine_grained_access_handler().label_permissions().Grant("*", memgraph::auth::FineGrainedPermission::READ);
-    user.fine_grained_access_handler().edge_type_permissions().Grant("*", memgraph::auth::FineGrainedPermission::READ);
-    auto results = ExpandWShortest(EdgeAtom::Direction::BOTH, 1000, LITERAL(true), 0, nullptr, &user);
-    ASSERT_EQ(results.size(), 5);
-
-    user.fine_grained_access_handler().edge_type_permissions().Grant("edge_type",
-                                                                     memgraph::auth::FineGrainedPermission::READ);
-    user.fine_grained_access_handler().edge_type_permissions().Deny("edge_type_filter",
-                                                                    memgraph::auth::FineGrainedPermission::READ);
-    auto filtered_results = ExpandWShortest(EdgeAtom::Direction::BOTH, 1000, LITERAL(true), 0, nullptr, &user);
-    ASSERT_EQ(filtered_results.size(), 4);
-  }
-}
-
-=======
 /** A test fixture for all shortest paths expansion */
 class QueryPlanExpandAllShortestPaths : public testing::Test {
  public:
@@ -2485,7 +2383,106 @@
   EXPECT_EQ(results[5].total_weight, 9);
 }
 
->>>>>>> 9e8fb251
+TEST_F(QueryPlanExpandWeightedShortestPath, FineGrainedFiltering) {
+  // All edge_types and labels allowed
+  {
+    memgraph::auth::User user{"test"};
+    user.fine_grained_access_handler().label_permissions().Grant("*", memgraph::auth::FineGrainedPermission::READ);
+    user.fine_grained_access_handler().edge_type_permissions().Grant("*", memgraph::auth::FineGrainedPermission::READ);
+    auto results = ExpandWShortest(EdgeAtom::Direction::BOTH, 1000, LITERAL(true), 0, nullptr, &user);
+    EXPECT_EQ(results[0].path.size(), 1);
+    EXPECT_EQ(GetDoubleProp(results[0].path[0]), 3);
+    EXPECT_EQ(results[0].total_weight, 3);
+
+    EXPECT_EQ(results[1].path.size(), 1);
+    EXPECT_EQ(GetDoubleProp(results[1].path[0]), 5);
+    EXPECT_EQ(results[1].total_weight, 5);
+
+    EXPECT_EQ(results[2].path.size(), 2);
+    EXPECT_EQ(GetDoubleProp(results[2].path[0]), 3);
+    EXPECT_EQ(GetDoubleProp(results[2].path[1]), 3);
+    EXPECT_EQ(results[2].total_weight, 6);
+
+    EXPECT_EQ(results[3].path.size(), 3);
+    EXPECT_EQ(GetDoubleProp(results[3].path[0]), 3);
+    EXPECT_EQ(GetDoubleProp(results[3].path[1]), 3);
+    EXPECT_EQ(GetDoubleProp(results[3].path[2]), 3);
+    EXPECT_EQ(results[3].total_weight, 9);
+  }
+
+  // Denied all labels
+  {
+    memgraph::auth::User user{"test"};
+    user.fine_grained_access_handler().label_permissions().Deny("*", memgraph::auth::FineGrainedPermission::READ);
+    user.fine_grained_access_handler().edge_type_permissions().Grant("*", memgraph::auth::FineGrainedPermission::READ);
+    auto results = ExpandWShortest(EdgeAtom::Direction::BOTH, 1000, LITERAL(true), 0, nullptr, &user);
+    ASSERT_EQ(results.size(), 0);
+  }
+
+  // Denied all edge types
+  {
+    memgraph::auth::User user{"test"};
+    user.fine_grained_access_handler().label_permissions().Grant("*", memgraph::auth::FineGrainedPermission::READ);
+    user.fine_grained_access_handler().edge_type_permissions().Deny("*", memgraph::auth::FineGrainedPermission::READ);
+    auto results = ExpandWShortest(EdgeAtom::Direction::BOTH, 1000, LITERAL(true), 0, nullptr, &user);
+    ASSERT_EQ(results.size(), 0);
+  }
+
+  // Denied first vertex label
+  {
+    memgraph::auth::User user{"test"};
+    user.fine_grained_access_handler().label_permissions().Deny("l0", memgraph::auth::FineGrainedPermission::READ);
+    user.fine_grained_access_handler().edge_type_permissions().Grant("*", memgraph::auth::FineGrainedPermission::READ);
+
+    auto results = ExpandWShortest(EdgeAtom::Direction::BOTH, 1000, LITERAL(true), 0, nullptr, &user);
+    ASSERT_EQ(results.size(), 0);
+  }
+
+  // Denied vertex label 2
+  {
+    memgraph::auth::User user{"test"};
+    user.fine_grained_access_handler().label_permissions().Grant("l0", memgraph::auth::FineGrainedPermission::READ);
+    user.fine_grained_access_handler().label_permissions().Grant("l1", memgraph::auth::FineGrainedPermission::READ);
+    user.fine_grained_access_handler().label_permissions().Grant("l2", memgraph::auth::FineGrainedPermission::READ);
+    user.fine_grained_access_handler().label_permissions().Grant("l3", memgraph::auth::FineGrainedPermission::READ);
+    user.fine_grained_access_handler().label_permissions().Grant("l4", memgraph::auth::FineGrainedPermission::READ);
+    user.fine_grained_access_handler().edge_type_permissions().Grant("*", memgraph::auth::FineGrainedPermission::READ);
+
+    auto results = ExpandWShortest(EdgeAtom::Direction::BOTH, 1000, LITERAL(true), 0, nullptr, &user);
+    ASSERT_EQ(results.size(), 4);
+
+    user.fine_grained_access_handler().label_permissions().Deny("l2", memgraph::auth::FineGrainedPermission::READ);
+    auto filtered_results = ExpandWShortest(EdgeAtom::Direction::BOTH, 1000, LITERAL(true), 0, nullptr, &user);
+    ASSERT_EQ(filtered_results.size(), 3);
+  }
+
+  // Deny edge type (created vertex 5 and edge vertex 4 to vertex 5)
+  {
+    v.push_back(dba.InsertVertex());
+    ASSERT_TRUE(v.back().SetProperty(prop.second, memgraph::storage::PropertyValue(5)).HasValue());
+    ASSERT_TRUE(v.back().AddLabel(db.NameToLabel("l5")).HasValue());
+    dba.AdvanceCommand();
+    memgraph::storage::EdgeTypeId edge_type_filter = dba.NameToEdgeType("edge_type_filter");
+    auto edge = dba.InsertEdge(&v[4], &v[5], edge_type_filter);
+    ASSERT_TRUE(edge->SetProperty(prop.second, memgraph::storage::PropertyValue(1)).HasValue());
+    e.emplace(std::make_pair(4, 5), *edge);
+    dba.AdvanceCommand();
+
+    memgraph::auth::User user{"test"};
+    user.fine_grained_access_handler().label_permissions().Grant("*", memgraph::auth::FineGrainedPermission::READ);
+    user.fine_grained_access_handler().edge_type_permissions().Grant("*", memgraph::auth::FineGrainedPermission::READ);
+    auto results = ExpandWShortest(EdgeAtom::Direction::BOTH, 1000, LITERAL(true), 0, nullptr, &user);
+    ASSERT_EQ(results.size(), 5);
+
+    user.fine_grained_access_handler().edge_type_permissions().Grant("edge_type",
+                                                                     memgraph::auth::FineGrainedPermission::READ);
+    user.fine_grained_access_handler().edge_type_permissions().Deny("edge_type_filter",
+                                                                    memgraph::auth::FineGrainedPermission::READ);
+    auto filtered_results = ExpandWShortest(EdgeAtom::Direction::BOTH, 1000, LITERAL(true), 0, nullptr, &user);
+    ASSERT_EQ(filtered_results.size(), 4);
+  }
+}
+
 TEST(QueryPlan, ExpandOptional) {
   memgraph::storage::Storage db;
   auto storage_dba = db.Access();
