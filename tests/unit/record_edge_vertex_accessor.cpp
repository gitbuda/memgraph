#include <vector>
#include <set>

#include "gtest/gtest.h"

#include "database/graph_db.hpp"
#include "database/graph_db_accessor.hpp"
#include "dbms/dbms.hpp"

#include "storage/edge_accessor.hpp"
#include "storage/property_value.hpp"
#include "storage/vertex_accessor.hpp"

TEST(RecordAccessor, Properties) {
  Dbms dbms;
  auto dba = dbms.active();

  auto vertex = dba->insert_vertex();
  auto& properties = vertex.Properties();

  auto property = dba->property("PropName");
  auto property_other = dba->property("Other");
  EXPECT_EQ(vertex.PropsAt(property).type(), PropertyValue::Type::Null);

  vertex.PropsSet(property, 42);
  EXPECT_EQ(vertex.PropsAt(property).Value<int64_t>(), 42);
  EXPECT_EQ(properties.at(property).Value<int64_t>(), 42);
  EXPECT_EQ(vertex.PropsAt(property_other).type(), PropertyValue::Type::Null);
  EXPECT_EQ(properties.at(property_other).type(), PropertyValue::Type::Null);

  vertex.PropsErase(property);
  EXPECT_EQ(vertex.PropsAt(property).type(), PropertyValue::Type::Null);
  EXPECT_EQ(properties.at(property).type(), PropertyValue::Type::Null);
}

TEST(RecordAccessor, DbAccessor) {
  Dbms dbms;
  auto dba = dbms.active();

  auto vertex = dba->insert_vertex();
  const auto& const_vertex_dba = vertex.db_accessor();
  EXPECT_EQ(dba.get(), &const_vertex_dba);
  auto& vertex_dba = vertex.db_accessor();
  EXPECT_EQ(dba.get(), &vertex_dba);
}

TEST(RecordAccessor, RecordEquality) {
  Dbms dbms;
  auto dba = dbms.active();

  auto v1 = dba->insert_vertex();
  auto v2 = dba->insert_vertex();
  EXPECT_EQ(v1, v1);
  EXPECT_NE(v1, v2);

  auto e1 = dba->insert_edge(v1, v2, dba->edge_type("type"));
  auto e2 = dba->insert_edge(v1, v2, dba->edge_type("type"));
  EXPECT_EQ(e1, e1);
  EXPECT_NE(e1, e2);
}

TEST(RecordAccessor, RecordLessThan) {
  Dbms dbms;
  auto dba = dbms.active();

  auto v1 = dba->insert_vertex();
  auto v2 = dba->insert_vertex();
  EXPECT_NE(v1, v2);
  EXPECT_TRUE(v1 < v2 || v2 < v1);
  EXPECT_FALSE(v1 < v1);
  EXPECT_FALSE(v2 < v2);
  auto e1 = dba->insert_edge(v1, v2, dba->edge_type("type"));
  auto e2 = dba->insert_edge(v1, v2, dba->edge_type("type"));
  EXPECT_NE(e1, e2);
  EXPECT_TRUE(e1 < e2 || e2 < e1);
  EXPECT_FALSE(e1 < e1);
  EXPECT_FALSE(e2 < e2);
}

TEST(RecordAccessor, VertexLabels) {
  Dbms dbms;
  auto dba = dbms.active();
  auto v1 = dba->insert_vertex();
  auto& labels = v1.labels();

  EXPECT_EQ(v1.labels().size(), 0);

  GraphDb::Label l1 = dba->label("label1");
  GraphDb::Label l2 = dba->label("label2");

  // adding labels
  EXPECT_FALSE(v1.has_label(l1));
  EXPECT_TRUE(v1.add_label(l1));
  EXPECT_TRUE(v1.has_label(l1));

  EXPECT_EQ(v1.labels().size(), 1);
  EXPECT_EQ(labels.size(), 1);
  EXPECT_FALSE(v1.add_label(l1));
  EXPECT_EQ(v1.labels().size(), 1);
  EXPECT_EQ(labels.size(), 1);

  EXPECT_FALSE(v1.has_label(l2));
  EXPECT_TRUE(v1.add_label(l2));
  EXPECT_TRUE(v1.has_label(l2));
  EXPECT_EQ(v1.labels().size(), 2);
  EXPECT_EQ(labels.size(), 2);

  // removing labels
  GraphDb::Label l3 = dba->label("label3");
  EXPECT_EQ(v1.remove_label(l3), 0);
  EXPECT_EQ(labels.size(), 2);

  EXPECT_EQ(v1.remove_label(l1), 1);
  EXPECT_FALSE(v1.has_label(l1));
  EXPECT_EQ(v1.labels().size(), 1);

  EXPECT_EQ(v1.remove_label(l1), 0);
  EXPECT_TRUE(v1.has_label(l2));
}

TEST(RecordAccessor, EdgeType) {
  Dbms dbms;
  auto dba = dbms.active();
  auto v1 = dba->insert_vertex();
  auto v2 = dba->insert_vertex();

  GraphDb::EdgeType likes = dba->edge_type("likes");
  GraphDb::EdgeType hates = dba->edge_type("hates");

  auto edge = dba->insert_edge(v1, v2, likes);
  EXPECT_EQ(edge.edge_type(), likes);
  EXPECT_NE(edge.edge_type(), hates);

  edge.set_edge_type(hates);
  EXPECT_EQ(edge.edge_type(), hates);
  EXPECT_NE(edge.edge_type(), likes);
}

TEST(RecordAccessor, VertexEdgeConnections) {
  Dbms dbms;
<<<<<<< HEAD
  auto dba = dbms.active();
  auto v1 = dba->insert_vertex();
  auto v2 = dba->insert_vertex();
  auto edge = dba->insert_edge(v1, v2, dba->edge_type("likes"));
  dba->advance_command();
=======
  GraphDbAccessor dba = dbms.active();
  auto v1 = dba.insert_vertex();
  auto v2 = dba.insert_vertex();
  auto v3 = dba.insert_vertex();
  auto e12 = dba.insert_edge(v1, v2, dba.edge_type("likes"));
  auto e23 = dba.insert_edge(v2, v3, dba.edge_type("hates"));
>>>>>>> 5a5fffac

  EXPECT_EQ(e12.from(), v1);
  EXPECT_NE(e12.from(), v2);
  EXPECT_NE(e12.from(), v3);
  EXPECT_EQ(e12.to(), v2);
  EXPECT_NE(e12.to(), v1);
  EXPECT_NE(e12.to(), v3);

  EXPECT_EQ(v1.in_degree(), 0);
  EXPECT_EQ(v1.out_degree(), 1);
  EXPECT_EQ(v2.in_degree(), 1);
  EXPECT_EQ(v2.out_degree(), 1);

  for (auto e : v1.out()) EXPECT_EQ(e12, e);
  for (auto e : v2.in()) EXPECT_EQ(e12, e);
  for (auto e : v2.out()) EXPECT_EQ(e23, e);

  auto v2_in_out = v2.in_out();
  std::set<EdgeAccessor> in_out_result(v2_in_out.begin(), v2_in_out.end());
  EXPECT_EQ(in_out_result.size(), 2);
  std::set<EdgeAccessor> in_out_expected{e12, e23};
  EXPECT_EQ(in_out_result, in_out_expected);
}<|MERGE_RESOLUTION|>--- conflicted
+++ resolved
@@ -1,5 +1,5 @@
+#include <set>
 #include <vector>
-#include <set>
 
 #include "gtest/gtest.h"
 
@@ -16,7 +16,7 @@
   auto dba = dbms.active();
 
   auto vertex = dba->insert_vertex();
-  auto& properties = vertex.Properties();
+  auto &properties = vertex.Properties();
 
   auto property = dba->property("PropName");
   auto property_other = dba->property("Other");
@@ -38,9 +38,9 @@
   auto dba = dbms.active();
 
   auto vertex = dba->insert_vertex();
-  const auto& const_vertex_dba = vertex.db_accessor();
+  const auto &const_vertex_dba = vertex.db_accessor();
   EXPECT_EQ(dba.get(), &const_vertex_dba);
-  auto& vertex_dba = vertex.db_accessor();
+  auto &vertex_dba = vertex.db_accessor();
   EXPECT_EQ(dba.get(), &vertex_dba);
 }
 
@@ -81,7 +81,7 @@
   Dbms dbms;
   auto dba = dbms.active();
   auto v1 = dba->insert_vertex();
-  auto& labels = v1.labels();
+  auto &labels = v1.labels();
 
   EXPECT_EQ(v1.labels().size(), 0);
 
@@ -138,40 +138,22 @@
 
 TEST(RecordAccessor, VertexEdgeConnections) {
   Dbms dbms;
-<<<<<<< HEAD
   auto dba = dbms.active();
   auto v1 = dba->insert_vertex();
   auto v2 = dba->insert_vertex();
   auto edge = dba->insert_edge(v1, v2, dba->edge_type("likes"));
   dba->advance_command();
-=======
-  GraphDbAccessor dba = dbms.active();
-  auto v1 = dba.insert_vertex();
-  auto v2 = dba.insert_vertex();
-  auto v3 = dba.insert_vertex();
-  auto e12 = dba.insert_edge(v1, v2, dba.edge_type("likes"));
-  auto e23 = dba.insert_edge(v2, v3, dba.edge_type("hates"));
->>>>>>> 5a5fffac
 
-  EXPECT_EQ(e12.from(), v1);
-  EXPECT_NE(e12.from(), v2);
-  EXPECT_NE(e12.from(), v3);
-  EXPECT_EQ(e12.to(), v2);
-  EXPECT_NE(e12.to(), v1);
-  EXPECT_NE(e12.to(), v3);
+  EXPECT_EQ(edge.from(), v1);
+  EXPECT_NE(edge.from(), v2);
+  EXPECT_EQ(edge.to(), v2);
+  EXPECT_NE(edge.to(), v1);
 
   EXPECT_EQ(v1.in_degree(), 0);
   EXPECT_EQ(v1.out_degree(), 1);
   EXPECT_EQ(v2.in_degree(), 1);
-  EXPECT_EQ(v2.out_degree(), 1);
+  EXPECT_EQ(v2.out_degree(), 0);
 
-  for (auto e : v1.out()) EXPECT_EQ(e12, e);
-  for (auto e : v2.in()) EXPECT_EQ(e12, e);
-  for (auto e : v2.out()) EXPECT_EQ(e23, e);
-
-  auto v2_in_out = v2.in_out();
-  std::set<EdgeAccessor> in_out_result(v2_in_out.begin(), v2_in_out.end());
-  EXPECT_EQ(in_out_result.size(), 2);
-  std::set<EdgeAccessor> in_out_expected{e12, e23};
-  EXPECT_EQ(in_out_result, in_out_expected);
+  for (auto e : v1.out()) EXPECT_EQ(edge, e);
+  for (auto e : v2.in()) EXPECT_EQ(edge, e);
 }