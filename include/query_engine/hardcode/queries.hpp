--- conflicted
+++ resolved
@@ -168,11 +168,7 @@
 
         iter::for_all(t.vertex_access(), [&](auto vertex) {
             if (vertex.fill()) {
-<<<<<<< HEAD
-                // cout_properties(vertex->data.props);
-=======
                 cout << vertex.id() << endl;
->>>>>>> 9416bc70
             }
         });
 
